from __future__ import absolute_import, division, print_function, unicode_literals

import argparse
import datetime
import re
import sys
import torch
from torch._C import parse_schema


# The date specifies how long the whitelist exclusion should apply to.
#
#   - If we NEVER give BC guarantee for an operator, you can put the
#     date arbitrarily far in the future.
#   - Otherwise, pick a date that is far enough in the future that you
#     believe you can land your diff before then.
#
# Whitelist entries can be removed after the date listed on them passes.
white_list = [
    ('c10_experimental', datetime.date(2222, 1, 1)),
    # We export some functions and classes for test_jit.py directly from libtorch.so,
    # it's not important to have BC for them
    ('_TorchScriptTesting.*', datetime.date(9999, 1, 1)),
    ('aten::pop*', datetime.date(2020, 4, 1)),
    ('aten::insert*', datetime.date(2020, 4, 1)),
    ('aten::Delete*', datetime.date(2020, 4, 1)),
    ('aten::clear*', datetime.date(2020, 4, 1)),
    ('aten::_set_item*', datetime.date(2020, 4, 1)),
    ('aten::copy*', datetime.date(2020, 4, 1)),
    ('aten::extend*', datetime.date(2020, 4, 1)),
    ('aten::reverse*', datetime.date(2020, 4, 1)),
    ('aten::append*', datetime.date(2020, 4, 1)),
    ('aten::list*', datetime.date(2020, 4, 1)),
    ('aten::__getitem__*', datetime.date(2020, 4, 1)),
    ('aten::len*', datetime.date(2020, 4, 1)),
    ('aten::mul_*', datetime.date(2020, 4, 1)),
    ('aten::slice*', datetime.date(2020, 4, 1)),
    ('aten::add*', datetime.date(2020, 4, 1)),
    ('aten::mul*', datetime.date(2020, 4, 1)),
    ('aten::select*', datetime.date(2020, 4, 1)),
    ('aten::add_*', datetime.date(2020, 4, 1)),
    # _like default change, see https://github.com/pytorch/pytorch/issues/33580
    ('aten::randn_like', datetime.date(2020, 3, 15)),
    ('aten::full_like', datetime.date(2020, 3, 15)),
    ('aten::empty_like', datetime.date(2020, 3, 15)),
    ('aten::rand_like', datetime.date(2020, 3, 15)),
    ('aten::ones_like', datetime.date(2020, 3, 15)),
    ('aten::randint_like', datetime.date(2020, 3, 15)),
    ('aten::zeros_like', datetime.date(2020, 3, 15)),
<<<<<<< HEAD
    ('aten::_assert_int_or_pair', datetime.date(9999, 1, 1)),
    ('_aten', datetime.date(2020, 4, 1)),
=======
    ('aten::Bool', datetime.date(2020, 4, 1)),
    ('aten::Float', datetime.date(2020, 4, 1)),
    ('aten::to', datetime.date(2020, 4, 1)),
    ('aten::backward', datetime.date(2020, 4, 1)),
    ('aten::len', datetime.date(2020, 4, 1)),
    ('aten::remove', datetime.date(2020, 4, 1)),
    ('aten::index', datetime.date(2020, 4, 1)),
    ('aten::count', datetime.date(2020, 4, 1)),
    ('aten::__contains__', datetime.date(2020, 4, 1)),
    ('aten::sort', datetime.date(2020, 4, 1)),
    ('aten::sorted', datetime.date(2020, 4, 1)),
    ('aten::eq', datetime.date(2020, 4, 1)),
    ('aten::ne', datetime.date(2020, 4, 1)),
    ('aten::lt', datetime.date(2020, 4, 1)),
    ('aten::gt', datetime.date(2020, 4, 1)),
    ('aten::le', datetime.date(2020, 4, 1)),
    ('aten::ge', datetime.date(2020, 4, 1)),
    ('aten::divmod', datetime.date(2020, 4, 1)),
    ('aten::__upsample_bilinear', datetime.date(2020, 4, 1)),
    ('aten::__upsample', datetime.date(2020, 4, 1)),
    ('aten::__upsample_nearest', datetime.date(2020, 4, 1)),
    ('aten::__interpolate', datetime.date(2020, 4, 1)),
    ('aten::fabs', datetime.date(2020, 4, 1)),
    ('aten::gamma', datetime.date(2020, 4, 1)),
    ('prim::abs', datetime.date(2020, 4, 1)),
    ('aten::factorial', datetime.date(2020, 4, 1)),
    ('aten::radians', datetime.date(2020, 4, 1)),
    ('aten::degrees', datetime.date(2020, 4, 1)),
    ('prim::acosh', datetime.date(2020, 4, 1)),
    ('prim::atanh', datetime.date(2020, 4, 1)),
    ('aten::asinh', datetime.date(2020, 4, 1)),
    ('aten::floordiv', datetime.date(2020, 4, 1)),
    ('prim::NumToTensor', datetime.date(2020, 4, 1)),
    ('aten::sin', datetime.date(2020, 4, 1)),
    ('aten::round', datetime.date(2020, 4, 1)),
    ('aten::remainder', datetime.date(2020, 4, 1)),
    ('aten::isfinite', datetime.date(2020, 4, 1)),
    ('aten::sub', datetime.date(2020, 4, 1)),
    ('aten::sqrt', datetime.date(2020, 4, 1)),
    ('aten::log1p', datetime.date(2020, 4, 1)),
    ('aten::acos', datetime.date(2020, 4, 1)),
    ('aten::floor', datetime.date(2020, 4, 1)),
    ('aten::exp', datetime.date(2020, 4, 1)),
    ('aten::tan', datetime.date(2020, 4, 1)),
    ('aten::sinh', datetime.date(2020, 4, 1)),
    ('aten::ceil', datetime.date(2020, 4, 1)),
    ('aten::atan', datetime.date(2020, 4, 1)),
    ('aten::erf', datetime.date(2020, 4, 1)),
    ('aten::erfc', datetime.date(2020, 4, 1)),
    ('aten::cosh', datetime.date(2020, 4, 1)),
    ('aten::expm1', datetime.date(2020, 4, 1)),
    ('aten::isinf', datetime.date(2020, 4, 1)),
    ('aten::lgamma', datetime.date(2020, 4, 1)),
    ('aten::asin', datetime.date(2020, 4, 1)),
    ('aten::log', datetime.date(2020, 4, 1)),
    ('aten::log10', datetime.date(2020, 4, 1)),
    ('aten::cos', datetime.date(2020, 4, 1)),
    ('aten::tanh', datetime.date(2020, 4, 1)),
    ('prim::min', datetime.date(2020, 4, 1)),
    ('prim::max', datetime.date(2020, 4, 1)),
    ('aten::_linear_packed', datetime.date(2020, 4, 1)),
    ('aten::_linear_prepack', datetime.date(2020, 4, 1)),
    ('aten::_conv2d_packed', datetime.date(2020, 4, 1)),
    ('aten::_conv2d_prepack', datetime.date(2020, 4, 1)),
>>>>>>> 480d1849
]


def white_listed(schema, white_list):
    for item in white_list:
        if item[1] < datetime.date.today():
            continue
        regexp = re.compile(item[0])
        if regexp.search(schema.name):
            return True
    return False


def check_bc(new_schema_dict):
    existing_schemas = torch._C._jit_get_all_schemas()
    is_bc = True
    broken_ops = []
    for existing_schema in existing_schemas:
        if white_listed(existing_schema, white_list):
            print("skipping schema: ", str(existing_schema))
            continue
        print("processing existing schema: ", str(existing_schema))
        new_schemas = new_schema_dict.get(existing_schema.name, [])
        found = False
        for new_schema in new_schemas:
            if new_schema.is_backward_compatible_with(existing_schema):
                found = True
                break
        if not found:
            print('Can NOT find backward compatible schemas after changes '
                  'for schema {} from the following candidates:\n[\n{}\n]'
                  .format(
                      str(existing_schema),
                      "\n\t".join(str(s) for s in new_schemas)))
            # TODO Print out more details about why candidates don't match.
            broken_ops.append(str(existing_schema))
            is_bc = False
    if is_bc:
        print('Found backward compatible schemas for all existing schemas')
    else:
        print('The PR is introducing backward incompatible changes to the '
              'operator library. Please contact PyTorch team to confirm '
              'whether this change is wanted or not. \n\nBroken ops: '
              '[\n\t{}\n]'.format("\n\t".join(broken_ops)))
    return is_bc


if __name__ == '__main__':
    parser = argparse.ArgumentParser(description='Process some integers.')
    parser.add_argument(
        '--new-schemas',
        help='filename to load new schemas',
        type=str,
        default='schemas.txt')
    args = parser.parse_args()
    new_schema_dict = dict()
    with open(args.new_schemas, 'r') as f:
        while True:
            line = f.readline()
            if not line:
                break

            s = parse_schema(line.strip())
            slist = new_schema_dict.get(s.name, [])
            slist.append(s)
            new_schema_dict[s.name] = slist

    if not check_bc(new_schema_dict):
        sys.exit(1)<|MERGE_RESOLUTION|>--- conflicted
+++ resolved
@@ -47,10 +47,8 @@
     ('aten::ones_like', datetime.date(2020, 3, 15)),
     ('aten::randint_like', datetime.date(2020, 3, 15)),
     ('aten::zeros_like', datetime.date(2020, 3, 15)),
-<<<<<<< HEAD
     ('aten::_assert_int_or_pair', datetime.date(9999, 1, 1)),
     ('_aten', datetime.date(2020, 4, 1)),
-=======
     ('aten::Bool', datetime.date(2020, 4, 1)),
     ('aten::Float', datetime.date(2020, 4, 1)),
     ('aten::to', datetime.date(2020, 4, 1)),
@@ -115,7 +113,6 @@
     ('aten::_linear_prepack', datetime.date(2020, 4, 1)),
     ('aten::_conv2d_packed', datetime.date(2020, 4, 1)),
     ('aten::_conv2d_prepack', datetime.date(2020, 4, 1)),
->>>>>>> 480d1849
 ]
 
 
