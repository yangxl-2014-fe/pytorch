// define constants like M_PI and C keywords for MSVC
#ifdef _MSC_VER
#ifndef _USE_MATH_DEFINES
#define _USE_MATH_DEFINES
#endif
#include <math.h>
#endif

#include <ATen/ATen.h>
#include <ATen/Dispatch.h>
#include <ATen/ExpandUtils.h>
#include <ATen/NativeFunctions.h>
#include <ATen/LegacyTHFunctionsCPU.h>
#include <ATen/MemoryOverlap.h>
#include <ATen/WrapDimUtils.h>

#include <ATen/CPUApplyUtils.h>
#include <ATen/Parallel.h>
#include <ATen/native/UnaryOps.h>
#include <ATen/native/TensorIterator.h>
#include <ATen/NamedTensorUtils.h>
#include <ATen/native/ComplexHelper.h>

#include <algorithm>
#include <cmath>
#include <functional>
#include <numeric>
#include <vector>

#include <map>

namespace at {
namespace native {

// NOTE: These are helper functions that reduce redundant code in implementing the most typical kind of unary operators.
// YOU ARE NOT OBLIGED TO USE THESE HELPERS---if you're writing something more specialized, please don't try to make
// them work for your case, but just write something new instead. Here we use helper functions instead of a flat fat
// macro that implements everything, because the former allows some simple preprocessing that are unique to some
// operators (more is foreseeable) and is more flexible and elegant than the latter.
template <typename Stub>
static inline Tensor& unary_op_impl_out(Tensor& result, const Tensor& self, Stub& stub) {
  auto iter = TensorIterator::unary_op(result, self,
    /*check_mem_overlap=*/true);
  stub(iter.device_type(), iter);
  return result;
}

// An alternate version of unary_op_impl_out that follows the same pattern
// for non-complex inputs, but returns a floating point tensor
// for complex inputs by default.
// Note: This is done by running the operation as usual and then copying the
// operation's result to the expected result type.
template <typename Stub>
static inline Tensor& unary_op_impl_with_complex_to_float_out(Tensor& result, const Tensor& self, Stub& stub) {
    if (self.is_complex() && !result.is_complex()) {
      // Checks if the corresponding float type can be cast to the desired dtype
      const auto float_type = c10::toValueType(self.scalar_type());
      TORCH_CHECK(canCast(float_type, result.scalar_type()),
            "result type ", float_type, " can't be cast to the desired output type ",
            result.scalar_type());

      // Runs the function complex->complex, as TensorIterator expects
      Tensor complex_result = at::empty({0}, self.options());
      auto iter = TensorIterator::unary_op(complex_result, self,
        /*check_mem_overlap=*/true);
      stub(iter.device_type(), iter);

      // Copies the complex result to the actual result and returns it
      result.resize_(complex_result.sizes());
      result.copy_(complex_result);
      return result;
    }

    return unary_op_impl_out(result, self, stub);
}

// out_impl passed into unary_op_impl and unary_op_impl_  must go through at:: device dispatch
// otherwise it won't dispatch to out-of-source devices like XLA.
// For example it must be at::bitwise_not_out instead of bitwise_not_out(which is at::native!).
template <typename OutImpl>
static inline Tensor unary_op_impl(const Tensor& self, OutImpl& out_impl) {
  Tensor result = at::empty({0}, self.options());
  return out_impl(result, self);
}

// An alternate version of unary_op_impl that follows the same pattern
// for non-complex inputs, but returns a floating point tensor
// for complex inputs by default.
template <typename OutImpl>
static inline Tensor unary_op_impl_with_complex_to_float(const Tensor& self, OutImpl& out_impl) {
  if (self.is_complex()) {
    const auto float_type = c10::toValueType(self.scalar_type());
    Tensor result = at::empty({0}, self.options().dtype(float_type));
    return out_impl(result, self);
  }

  Tensor result = at::empty({0}, self.options());
  return out_impl(result, self);
}

template <typename OutImpl>
static inline Tensor& unary_op_impl_(Tensor& self, OutImpl& out_impl) {
  return out_impl(self, self);
}

Tensor& acos_out(Tensor& result, const Tensor& self) { return unary_op_impl_out(result, self, acos_stub); }
Tensor acos(const Tensor& self) { return unary_op_impl(self, at::acos_out); }
Tensor& acos_(Tensor& self) { return unary_op_impl_(self, at::acos_out); }

Tensor& asin_out(Tensor& result, const Tensor& self) { return unary_op_impl_out(result, self, asin_stub); }
Tensor asin(const Tensor& self) { return unary_op_impl(self, at::asin_out); }
Tensor& asin_(Tensor& self) { return unary_op_impl_(self, at::asin_out); }

Tensor& atan_out(Tensor& result, const Tensor& self) { return unary_op_impl_out(result, self, atan_stub); }
Tensor atan(const Tensor& self) { return unary_op_impl(self, at::atan_out); }
Tensor& atan_(Tensor& self) { return unary_op_impl_(self, at::atan_out); }

// Note [Complex abs and angle]
// Complex inputs to abs and angle return float results by default.
// abs and angle, in both NumPy and C++, returns a float result when given a
// complex input. This makes sense mathematically since the absolute value
// and angle of a complex number has no imaginary part.
Tensor& abs_out(Tensor& result, const Tensor& self) {
  return unary_op_impl_with_complex_to_float_out(result, self, abs_stub);
}
Tensor abs(const Tensor& self) {
  return unary_op_impl_with_complex_to_float(self, at::abs_out);
}
Tensor& abs_(Tensor& self) { return unary_op_impl_(self, at::abs_out); }

Tensor& angle_out(Tensor& result, const Tensor& self) {
  return unary_op_impl_with_complex_to_float_out(result, self, angle_stub);
}
Tensor angle(const Tensor& self) {
  return unary_op_impl_with_complex_to_float(self, at::angle_out);
}

Tensor real(const Tensor& self) {
  if (self.is_complex()) {
    auto real_tensor = at::native::view_as_real(self);
    return at::select(real_tensor, real_tensor.dim() - 1, 0);
  } else {
    TORCH_CHECK(false, "real is not implemented for tensors with non-complex dtypes.");
  }
}

Tensor imag(const Tensor& self) {
  if (self.is_complex()) {
<<<<<<< HEAD
    auto real_tensor = at::view_as_real(self);
    if (self.numel() == 0) {
      return real_tensor;
    } else {
      return at::select(real_tensor, real_tensor.dim() - 1, 1);
    }
=======
    auto float_tensor = at::native::view_complex_as_float(self);
    return at::select(float_tensor, float_tensor.dim() - 1, 1);
>>>>>>> e54b1dea
  } else {
    TORCH_CHECK(false, "imag is not implemented for tensors with non-complex dtypes.");
  }
}

Tensor& conj_out(Tensor& result, const Tensor& self) { return unary_op_impl_out(result, self, conj_stub); }
Tensor conj(const Tensor& self) { return unary_op_impl(self, at::conj_out); }

Tensor& bitwise_not_out(Tensor& result, const Tensor& self) { return unary_op_impl_out(result, self, bitwise_not_stub); }
Tensor bitwise_not(const Tensor& self) { return unary_op_impl(self, at::bitwise_not_out); }
Tensor& bitwise_not_(Tensor& self) { return unary_op_impl_(self, at::bitwise_not_out); }

Tensor& ceil_out(Tensor& result, const Tensor& self) {
  // Note: this is consistent with NumPy
  TORCH_CHECK(!self.is_complex(),
    "ceil is not supported for complex inputs");

  return unary_op_impl_out(result, self, ceil_stub);
}
Tensor ceil(const Tensor& self) { return unary_op_impl(self, at::ceil_out); }
Tensor& ceil_(Tensor& self) { return unary_op_impl_(self, at::ceil_out); }

Tensor& exp_out(Tensor& result, const Tensor& self) { return unary_op_impl_out(result, self, exp_stub); }
Tensor exp(const Tensor& self) { return unary_op_impl(self, at::exp_out); }
Tensor& exp_(Tensor& self) { return unary_op_impl_(self, at::exp_out); }

Tensor& expm1_out(Tensor& result, const Tensor& self) { return unary_op_impl_out(result, self, expm1_stub); }
Tensor expm1(const Tensor& self) { return unary_op_impl(self, at::expm1_out); }
Tensor& expm1_(Tensor& self) { return unary_op_impl_(self, at::expm1_out); }

Tensor& erf_out(Tensor& result, const Tensor& self) { return unary_op_impl_out(result, self, erf_stub); }
Tensor erf(const Tensor& self) { return unary_op_impl(self, at::erf_out); }
Tensor& erf_(Tensor& self) { return unary_op_impl_(self, at::erf_out); }

Tensor& erfc_out(Tensor& result, const Tensor& self) { return unary_op_impl_out(result, self, erfc_stub); }
Tensor erfc(const Tensor& self) { return unary_op_impl(self, at::erfc_out); }
Tensor& erfc_(Tensor& self) { return unary_op_impl_(self, at::erfc_out); }

Tensor& frac_out(Tensor& result, const Tensor& self) { return unary_op_impl_out(result, self, frac_stub); }
Tensor frac(const Tensor& self) { return unary_op_impl(self, at::frac_out); }
Tensor& frac_(Tensor& self) { return unary_op_impl_(self, at::frac_out); }

Tensor& floor_out(Tensor& result, const Tensor& self) {
  // Note: this is consistent with NumPy
  TORCH_CHECK(!self.is_complex(),
    "floor is not supported for complex inputs");

  return unary_op_impl_out(result, self, floor_stub);
}
Tensor floor(const Tensor& self) { return unary_op_impl(self, at::floor_out); }
Tensor& floor_(Tensor& self) { return unary_op_impl_(self, at::floor_out); }

Tensor& log_out(Tensor& result, const Tensor& self) { return unary_op_impl_out(result, self, log_stub); }
Tensor log(const Tensor& self) { return unary_op_impl(self, at::log_out); }
Tensor& log_(Tensor& self) { return unary_op_impl_(self, at::log_out); }

Tensor& log10_out(Tensor& result, const Tensor& self) { return unary_op_impl_out(result, self, log10_stub); }
Tensor log10(const Tensor& self) { return unary_op_impl(self, at::log10_out); }
Tensor& log10_(Tensor& self) { return unary_op_impl_(self, at::log10_out); }

Tensor& log1p_out(Tensor& result, const Tensor& self) { return unary_op_impl_out(result, self, log1p_stub); }
Tensor log1p(const Tensor& self) { return unary_op_impl(self, at::log1p_out); }
Tensor& log1p_(Tensor& self) { return unary_op_impl_(self, at::log1p_out); }

Tensor& log2_out(Tensor& result, const Tensor& self) { return unary_op_impl_out(result, self, log2_stub); }
Tensor log2(const Tensor& self) { return unary_op_impl(self, at::log2_out); }
Tensor& log2_(Tensor& self) { return unary_op_impl_(self, at::log2_out); }

Tensor& round_out(Tensor& result, const Tensor& self) { return unary_op_impl_out(result, self, round_stub); }
Tensor round(const Tensor& self) { return unary_op_impl(self, at::round_out); }
Tensor& round_(Tensor& self) { return unary_op_impl_(self, at::round_out); }

Tensor& digamma_out(Tensor& result, const Tensor& self) { return unary_op_impl_out(result, self, digamma_stub); }
Tensor digamma(const Tensor& self) { return unary_op_impl(self, digamma_out); }
Tensor& digamma_(Tensor& self) { return unary_op_impl_(self, digamma_out); }

Tensor& reciprocal_out(Tensor& result, const Tensor& self) { return unary_op_impl_out(result, self, reciprocal_stub); }
Tensor reciprocal(const Tensor& self) { return unary_op_impl(self, at::reciprocal_out); }
Tensor& reciprocal_(Tensor& self) { return unary_op_impl_(self, at::reciprocal_out); }

Tensor& rsqrt_out(Tensor& result, const Tensor& self) { return unary_op_impl_out(result, self, rsqrt_stub); }
Tensor rsqrt(const Tensor& self) { return unary_op_impl(self, at::rsqrt_out); }
Tensor& rsqrt_(Tensor& self) { return unary_op_impl_(self, at::rsqrt_out); }

Tensor& sign_out(Tensor& result, const Tensor& self) { return unary_op_impl_out(result, self, sign_stub); }
Tensor sign(const Tensor& self) { return unary_op_impl(self, at::sign_out); }
Tensor& sign_(Tensor& self) { return unary_op_impl_(self, at::sign_out); }

Tensor& sin_out(Tensor& result, const Tensor& self) { return unary_op_impl_out(result, self, sin_stub); }
Tensor sin(const Tensor& self) { return unary_op_impl(self, at::sin_out); }
Tensor& sin_(Tensor& self) { return unary_op_impl_(self, at::sin_out); }

Tensor& cos_out(Tensor& result, const Tensor& self) { return unary_op_impl_out(result, self, cos_stub); }
Tensor cos(const Tensor& self) { return unary_op_impl(self, at::cos_out); }
Tensor& cos_(Tensor& self) { return unary_op_impl_(self, at::cos_out); }

Tensor& sinh_out(Tensor& result, const Tensor& self) { return unary_op_impl_out(result, self, sinh_stub); }
Tensor sinh(const Tensor& self) { return unary_op_impl(self, at::sinh_out); }
Tensor& sinh_(Tensor& self) { return unary_op_impl_(self, at::sinh_out); }

Tensor& cosh_out(Tensor& result, const Tensor& self) { return unary_op_impl_out(result, self, cosh_stub); }
Tensor cosh(const Tensor& self) { return unary_op_impl(self, at::cosh_out); }
Tensor& cosh_(Tensor& self) { return unary_op_impl_(self, at::cosh_out); }

Tensor& sqrt_out(Tensor& result, const Tensor& self) { return unary_op_impl_out(result, self, sqrt_stub); }
Tensor sqrt(const Tensor& self) { return unary_op_impl(self, at::sqrt_out); }
Tensor& sqrt_(Tensor& self) { return unary_op_impl_(self, at::sqrt_out); }

Tensor square(const Tensor& self) { return at::pow(self, 2); }
Tensor& square_(Tensor& self) { return at::pow_out(self, self, 2); }

Tensor& sigmoid_out(Tensor& result, const Tensor& self) { return unary_op_impl_out(result, self, sigmoid_stub);  }
Tensor sigmoid(const Tensor& self) { return unary_op_impl(self, at::sigmoid_out);  }
Tensor& sigmoid_(Tensor& self) { return unary_op_impl_(self, at::sigmoid_out);  }

Tensor& tanh_out(Tensor& result, const Tensor& self) { return unary_op_impl_out(result, self, tanh_stub); }
Tensor tanh(const Tensor& self) { return unary_op_impl(self, at::tanh_out); }
Tensor& tanh_(Tensor& self) { return unary_op_impl_(self, at::tanh_out); }

Tensor& tan_out(Tensor& result, const Tensor& self) { return unary_op_impl_out(result, self, tan_stub);  }
Tensor tan(const Tensor& self) { return unary_op_impl(self, at::tan_out);  }
Tensor& tan_(Tensor& self) { return unary_op_impl_(self, at::tan_out);  }

Tensor& trunc_out(Tensor& result, const Tensor& self) {
  // Note: this is consistent with NumPy
  TORCH_CHECK(!self.is_complex(),
    "trunc is not supported for complex inputs");

  return unary_op_impl_out(result, self, trunc_stub);
}
Tensor trunc(const Tensor& self) { return unary_op_impl(self, at::trunc_out); }
Tensor& trunc_(Tensor& self) { return unary_op_impl_(self, at::trunc_out); }

Tensor& neg_out(Tensor& result, const Tensor& self) {
  TORCH_CHECK(self.scalar_type() != kBool,
              "Negation, the `-` operator, on a bool tensor is not supported. "
              "If you are trying to invert a mask, use the `~` or `logical_not()` operator instead.");
  return unary_op_impl_out(result, self, neg_stub);
}
Tensor neg(const Tensor& self) { return unary_op_impl(self, at::neg_out); }
Tensor& neg_(Tensor& self) { return unary_op_impl_(self, at::neg_out); }

Tensor logical_not(const Tensor& self) {
  Tensor result = at::empty({0}, self.options().dtype(kBool));
  return at::logical_not_out(result, self);
}

Tensor& logical_not_(Tensor& self) {
  return at::logical_not_out(self, self);
}

Tensor& logical_not_out(Tensor& result, const Tensor& self) {
  TensorIterator iter;
  iter.dont_compute_common_dtype();
  iter.set_check_mem_overlap(true);
  iter.add_output(result);
  iter.add_input(self);
  iter.build();
  logical_not_stub(iter.device_type(), iter);
  return result;
}

Tensor& clamp_out(Tensor& result, const Tensor& self, optional<Scalar> min, optional<Scalar> max) {
  TORCH_CHECK(!self.is_complex(), "clamp is not yet implemented for complex tensors.");
  if (min && max) {
    TORCH_CHECK(self.layout() == Layout::Strided,
                "clamp only supports strided layout, got: ", self.layout());
    auto iter = TensorIterator::unary_op(result, self,
        /*check_mem_overlap=*/true);
    clamp_stub(iter.device_type(), iter, *min, *max);
  } else if (max) {
    at::clamp_max_out(result, self, *max);
  } else if (min) {
    at::clamp_min_out(result, self, *min);
  } else {
    AT_ERROR("At least one of 'min' or 'max' must not be None");
  }
  return result;
}

Tensor clamp(const Tensor& self, optional<Scalar> min, optional<Scalar> max) {
  Tensor result = at::empty({0}, self.options());
  return at::clamp_out(result, self, min, max);
}

Tensor& clamp_(Tensor& self, optional<Scalar> min, optional<Scalar> max) {
  return at::clamp_out(self, self, min, max);
}

Tensor& clamp_max_out(Tensor& result, const Tensor& self, Scalar max) {
  TORCH_CHECK(!self.is_complex(), "clamp is not yet implemented for complex tensors.");
  TORCH_CHECK(self.layout() == Layout::Strided,
              "clamp_max only supports strided layout, got: ", self.layout());
  auto iter = TensorIterator::unary_op(result, self,
      /*check_mem_overlap=*/true);
  clamp_max_stub(iter.device_type(), iter, max);
  return result;
}

Tensor clamp_max(const Tensor& self, Scalar max) {
  Tensor result = at::empty({0}, self.options());
  return at::clamp_max_out(result, self, max);
}

Tensor& clamp_max_(Tensor& self, Scalar max) {
  return at::clamp_max_out(self, self, max);
}

Tensor& clamp_min_out(Tensor& result, const Tensor& self, Scalar min) {
  TORCH_CHECK(!self.is_complex(), "clamp is not yet implemented for complex tensors.");
  TORCH_CHECK(self.layout() == Layout::Strided,
              "clamp_min only supports strided layout, got: ", self.layout());
  auto iter = TensorIterator::unary_op(result, self,
      /*check_mem_overlap=*/true);
  clamp_min_stub(iter.device_type(), iter, min);
  return result;
}

Tensor clamp_min(const Tensor& self, Scalar min) {
  Tensor result = at::empty({0}, self.options());
  return at::clamp_min_out(result, self, min);
}

Tensor& clamp_min_(Tensor& self, Scalar min) {
  return at::clamp_min_out(self, self, min);
}

Tensor polygamma(int64_t n, const Tensor& self) {
  Tensor result = at::empty({0}, self.options());
  at::polygamma_out(result, n, self);
  return result;
}
Tensor& polygamma_(Tensor& self, int64_t n) {
  return at::polygamma_out(self, n, self);
}
Tensor& polygamma_out(Tensor& result, int64_t n, const Tensor& self) {
  TORCH_CHECK(n >= 0, "polygamma(n, x) does not support negative n.");
  auto iter = TensorIterator::unary_op(result, self,
    /*check_mem_overlap=*/true);
  polygamma_stub(iter.device_type(), iter, n);
  return result;
}

static inline void mvlgamma_check(const Tensor& self, int64_t p) {
  TORCH_CHECK(at::isFloatingType(self.scalar_type()),
              "mvlgamma is not implemented for ", self.scalar_type());
  TORCH_CHECK((self > 0.5f * (p - 1)).all().item<bool>(),
              "All elements must be greater than (p-1)/2");
  TORCH_CHECK(p >= 1, "p has to be greater than or equal to 1");
}

Tensor mvlgamma(const Tensor& self, int64_t p) {
  mvlgamma_check(self, p);
  Tensor args = native::arange(-p / 2. + 0.5, 0.5, 0.5, self.options());
  args = args.add(self.unsqueeze(-1));
  return args.lgamma_().sum(-1).add_(p * (p - 1) * std::log(M_PI) / 4.);
}

Tensor& mvlgamma_(Tensor& self, int64_t p) {
  mvlgamma_check(self, p);
  Tensor args = native::arange(-p / 2. + 0.5, 0.5, 0.5, self.options());
  args = args.add(self.unsqueeze(-1));
  return self.copy_(args.lgamma_().sum(-1).add_(p * (p - 1) * std::log(M_PI) / 4.));
}

// NB: If you use this macro, you may also need to add a CUDA forwarding
// stub in CUDAUnaryOps

#define IMPLEMENT_UNARY_OP_CORE(op)                                    \
  Tensor op(const Tensor& self) {                                      \
    Tensor result = at::empty({0}, self.options());                    \
    at::op##_out(result, self);                                        \
    return result;                                                     \
  }

#define IMPLEMENT_UNARY_OP_OUT_INPLACE(op, prefix, device)             \
  Tensor& _##op##__##prefix(Tensor& self) {                            \
    return at::op##_out(self, self);                                   \
  }                                                                    \
  Tensor& _##op##_out_##prefix(Tensor& result, const Tensor& self) {   \
    checkDeviceType(#op, result, DeviceType::device);                  \
    checkLayout(#op, result, Layout::Strided);                         \
    auto iter = TensorIterator::unary_op(result, self,                 \
      /*check_mem_overlap=*/true);                                     \
    op##_stub(iter.device_type(), iter);                               \
    return result;                                                     \
  }

#define IMPLEMENT_UNARY_OP_VEC(op)                                     \
  IMPLEMENT_UNARY_OP_CORE(op)                                          \
  IMPLEMENT_UNARY_OP_OUT_INPLACE(op, cpu, CPU)

#define IMPLEMENT_UNARY_OP_VEC_CUDA(op)                                \
  IMPLEMENT_UNARY_OP_CORE(op)                                          \
  IMPLEMENT_UNARY_OP_OUT_INPLACE(op, cpu, CPU)                         \
  IMPLEMENT_UNARY_OP_OUT_INPLACE(op, cuda, CUDA)

IMPLEMENT_UNARY_OP_VEC_CUDA(erfinv)
IMPLEMENT_UNARY_OP_VEC_CUDA(lgamma)

DEFINE_DISPATCH(abs_stub);
DEFINE_DISPATCH(angle_stub);
DEFINE_DISPATCH(real_stub);
DEFINE_DISPATCH(imag_stub);
DEFINE_DISPATCH(conj_stub);
DEFINE_DISPATCH(acos_stub);
DEFINE_DISPATCH(asin_stub);
DEFINE_DISPATCH(atan_stub);
DEFINE_DISPATCH(bitwise_not_stub);
DEFINE_DISPATCH(ceil_stub);
DEFINE_DISPATCH(clamp_stub);
DEFINE_DISPATCH(clamp_max_stub);
DEFINE_DISPATCH(clamp_min_stub);
DEFINE_DISPATCH(cos_stub);
DEFINE_DISPATCH(cosh_stub);
DEFINE_DISPATCH(digamma_stub);
DEFINE_DISPATCH(erf_stub);
DEFINE_DISPATCH(erfc_stub);
DEFINE_DISPATCH(erfinv_stub);
DEFINE_DISPATCH(exp_stub);
DEFINE_DISPATCH(expm1_stub);
DEFINE_DISPATCH(floor_stub);
DEFINE_DISPATCH(frac_stub);
DEFINE_DISPATCH(log_stub);
DEFINE_DISPATCH(log10_stub);
DEFINE_DISPATCH(log1p_stub);
DEFINE_DISPATCH(log2_stub);
DEFINE_DISPATCH(logical_not_stub);
DEFINE_DISPATCH(neg_stub);
DEFINE_DISPATCH(polygamma_stub);
DEFINE_DISPATCH(reciprocal_stub);
DEFINE_DISPATCH(round_stub);
DEFINE_DISPATCH(rsqrt_stub);
DEFINE_DISPATCH(sigmoid_stub);
DEFINE_DISPATCH(sign_stub);
DEFINE_DISPATCH(sin_stub);
DEFINE_DISPATCH(sinh_stub);
DEFINE_DISPATCH(sqrt_stub);
DEFINE_DISPATCH(tan_stub);
DEFINE_DISPATCH(tanh_stub);
DEFINE_DISPATCH(trigamma_stub);
DEFINE_DISPATCH(trunc_stub);
DEFINE_DISPATCH(lgamma_stub);
}
} // namespace at<|MERGE_RESOLUTION|>--- conflicted
+++ resolved
@@ -137,7 +137,7 @@
 
 Tensor real(const Tensor& self) {
   if (self.is_complex()) {
-    auto real_tensor = at::native::view_as_real(self);
+    auto real_tensor = at::view_as_real(self);
     return at::select(real_tensor, real_tensor.dim() - 1, 0);
   } else {
     TORCH_CHECK(false, "real is not implemented for tensors with non-complex dtypes.");
@@ -146,17 +146,8 @@
 
 Tensor imag(const Tensor& self) {
   if (self.is_complex()) {
-<<<<<<< HEAD
     auto real_tensor = at::view_as_real(self);
-    if (self.numel() == 0) {
-      return real_tensor;
-    } else {
-      return at::select(real_tensor, real_tensor.dim() - 1, 1);
-    }
-=======
-    auto float_tensor = at::native::view_complex_as_float(self);
-    return at::select(float_tensor, float_tensor.dim() - 1, 1);
->>>>>>> e54b1dea
+    return at::select(real_tensor, real_tensor.dim() - 1, 1);
   } else {
     TORCH_CHECK(false, "imag is not implemented for tensors with non-complex dtypes.");
   }
