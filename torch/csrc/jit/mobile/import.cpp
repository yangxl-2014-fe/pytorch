#include <torch/csrc/jit/mobile/import.h>
#include <ATen/core/ivalue.h>
#include <caffe2/serialize/inline_container.h>
#include <torch/csrc/jit/api/compilation_unit.h>
#include <torch/csrc/jit/mobile/type_parser.h>
#include <torch/csrc/jit/runtime/instruction.h>
#include <torch/csrc/jit/serialization/import_export_constants.h>
#include <torch/csrc/jit/serialization/unpickler.h>
#include <torch/custom_class.h>

#include <fstream>
#include <string>
#include <vector>

// The import process to serialize the bytecode package.
// An example for bytecode.pkl of a small mobile_module looks like:
//  (('__torch__.m.add_it',
//    (('instructions',
//      (('STOREN', 1, 2),
//       ('MOVE', 1, 0),
//       ('GET_ATTR', 0, 0),
//       ('MOVE', 2, 0),
//       ('LOADC', 0, 0),
//       ('OP', 0, 0),
//       ('LOADC', 1, 0),
//       ('LOADC', 0, 0),
//       ('OP', 1, 0),
//       ('RET', 0, 0))),
//     ('operators', (('_aten::add', 'Tensor'), ('_aten::add', 'Scalar'))),
//     ('constants', (1, 4)),
//     ('register_size', 2))),)

// Note that currently the backward compatibility is not supported by bytecode.
// This format and process need to be revisted and redesigned if we want to
// support backward compatibility in future.

namespace c10 {
// std::string serializeType(const Type &t);
TypePtr parseType(const std::string& pythonStr);
} // namespace c10

namespace torch {
namespace jit {
using caffe2::serialize::IStreamAdapter;
using caffe2::serialize::PyTorchStreamReader;
using caffe2::serialize::ReadAdapterInterface;

OpCode parseOpCode(const char* str);

IValue expect_field(
    IValue tup,
    const std::string& expected_name,
    size_t entry) {
  auto row = tup.toTuple()->elements().at(entry).toTuple();
  TORCH_INTERNAL_ASSERT(
      row->elements().at(0).toStringRef() == expected_name,
      "Expected ",
      expected_name,
      " found ",
      row->elements().at(0).toStringRef());
  return row->elements().at(1);
}

std::string operator_str(
    const std::string& name,
    const std::string& overloadname) {
  std::string result = name;
  if (!overloadname.empty()) {
    result += "." + overloadname;
  }
  return result;
}

namespace {
void print_unsupported_ops_and_throw(
    const std::unordered_set<std::string>& unsupported_ops) {
  std::string error_message("{");
  for (const auto& op_name : unsupported_ops) {
    error_message += op_name + ", ";
  }
  error_message += "}";
  TORCH_CHECK(false, "Following ops cannot be found:", error_message);
}

void parseMethods(
    const std::vector<IValue>& vals,
    mobile::CompilationUnit& mcu) {
  int64_t model_version = 1;
  for (const auto& element : vals) {
    const auto& m_tuple = element.toTuple()->elements();
    const std::string& function_name = m_tuple[0].toStringRef();
    if (function_name == BYTECODE_VERSION_STR) {
      model_version = m_tuple[1].toInt();
      TORCH_CHECK(
          model_version == BYTECODE_VERSION_NUMBER,
          "Lite Interpreter verson number does not match. ",
          "The code version is ",
          BYTECODE_VERSION_NUMBER,
          " but the model version is ",
          model_version);
    } else {
      IValue table = m_tuple[1];

      auto function = std::unique_ptr<mobile::Function>(
          new mobile::Function(c10::QualifiedName(function_name)));

      const auto& ins_list =
          expect_field(table, "instructions", BYTECODE_INDEX_INSTRUCTION)
              .toTuple()
              ->elements();
      const auto& ops_list =
          expect_field(table, "operators", BYTECODE_INDEX_OPERATOR)
              .toTuple()
              ->elements();
      const auto& consts_list =
          expect_field(table, "constants", BYTECODE_INDEX_CONSTANT)
              .toTuple()
              ->elements();
      const auto& types_list = expect_field(table, "types", BYTECODE_INDEX_TYPE)
                                   .toTuple()
                                   ->elements();
      const auto& register_size =
          expect_field(table, "register_size", 4).toInt();

      for (const auto& ins : ins_list) {
        auto ins_item = ins.toTuple()->elements();
        TORCH_CHECK(
            ins_item.size() == 3,
            "There should be three parts in an instruction.");
        OpCode op_code = parseOpCode(ins_item[0].toString()->string().c_str());
        int X = ins_item[1].toInt();
        int N = ins_item[2].toInt();
        function->append_instruction(op_code, X, N);
      }

<<<<<<< HEAD
      std::unordered_set<std::string> unsupported_op_names;
      for (const auto& op : ops_list) {
        auto op_item = op.toTuple()->elements();
        TORCH_CHECK(
            op_item.size() == 2,
            "There should be two parts in an operator name.");
        auto op_found = function->append_operator(
            op_item[0].toString()->string(), op_item[1].toString()->string());
        if (!op_found) {
          unsupported_op_names.emplace(
              op_item[0].toString()->string() + "." +
              op_item[1].toString()->string());
        }
=======
    std::unordered_set<std::string> unsupported_op_names;
    for (const auto& op : ops_list) {
      auto op_item = op.toTuple()->elements();
      TORCH_CHECK(
          op_item.size() == 2,
          "There should be two parts in an operator name.");
      auto op_found = function->append_operator(
          op_item[0].toString()->string(), op_item[1].toString()->string());
      if (!op_found) {
        unsupported_op_names.emplace(operator_str(
            op_item[0].toString()->string(), op_item[1].toString()->string()));
>>>>>>> 07bb442b
      }

      if (!unsupported_op_names.empty()) {
        print_unsupported_ops_and_throw(unsupported_op_names);
      };

      for (const auto& constant : consts_list) {
        function->append_constant(constant);
      }

      for (const auto& t : types_list) {
        function->append_type(c10::parseType(t.toStringRef()));
      }

      function->set_register_size(register_size);

      mcu.register_function(std::move(function));
    }
  }
}

// The deserializer class which loads the bytecode package from bc files.
class BytecodeDeserializer final {
 public:
  explicit BytecodeDeserializer(std::unique_ptr<PyTorchStreamReader> reader);
  mobile::Module deserialize(c10::optional<at::Device> device);

 private:
  c10::IValue readArchive(
      const std::string& archive_name,
      std::shared_ptr<mobile::CompilationUnit> mcu);
  std::shared_ptr<CompilationUnit> compilation_unit_;
  std::unordered_set<std::string> imported_libs_;
  std::unique_ptr<PyTorchStreamReader> reader_;
  c10::optional<at::Device> device_;
};

BytecodeDeserializer::BytecodeDeserializer(
    std::unique_ptr<PyTorchStreamReader> reader)
    : compilation_unit_(std::make_shared<CompilationUnit>()),
      reader_(std::move(reader)) {}

mobile::Module BytecodeDeserializer::deserialize(
    c10::optional<at::Device> device) {
  device_ = device;
  auto mcu = std::make_shared<mobile::CompilationUnit>();
  auto bvals = readArchive("bytecode", mcu).toTuple()->elements();
  parseMethods(bvals, *mcu);

  return mobile::Module(readArchive("data", mcu).toObject(), mcu);
}

c10::IValue BytecodeDeserializer::readArchive(
    const std::string& archive_name,
    std::shared_ptr<mobile::CompilationUnit> mcu) {
  std::stringstream picklename;
  picklename << archive_name << ".pkl";
  at::DataPtr pickle_ptr;
  size_t pickle_size;
  std::tie(pickle_ptr, pickle_size) = reader_->getRecord(picklename.str());

  size_t bytes_read = 0;
  auto data = reinterpret_cast<const char*>(pickle_ptr.get());
  auto reader = [&](char* buffer, size_t len) -> size_t {
    if (bytes_read >= pickle_size) {
      return 0;
    }
    len = std::min(pickle_size - bytes_read, len);
    // Copy len bytes into buffer
    const char* start = data + bytes_read;
    std::memcpy(buffer, start, len);
    bytes_read += len;
    return len;
  };

  auto class_resolver = [&](const c10::QualifiedName& qn) {
    if (compilation_unit_->get_class(qn) == nullptr) {
      auto typeptr = ClassType::create(qn, compilation_unit_, true);
      compilation_unit_->register_type(typeptr);
    }
    return c10::StrongTypePtr(
        compilation_unit_, compilation_unit_->get_class(qn));
  };

  auto obj_loader = [&](at::StrongTypePtr type, IValue input) {
    auto cls = type.type_->expect<at::ClassType>();
    auto qn = cls->name();
    c10::QualifiedName method_name(qn.value(), "__setstate__");
    auto setstate = mcu->find_function(method_name);
    auto find_custom_class_with_setstate = [&qn]() -> c10::ClassTypePtr {
      auto custom_class_type = torch::jit::getCustomClass(qn->qualifiedName());
      if (custom_class_type && custom_class_type->getMethod("__setstate__")) {
        return custom_class_type;
      }
      return nullptr;
    };
    if (setstate) {
      auto obj = c10::ivalue::Object::create(type, 0);
      Stack stack({obj, input});
      setstate->run(stack);
      return obj;
    } else if (auto custom_class_type = find_custom_class_with_setstate()) {
      auto obj = c10::ivalue::Object::create(
          c10::StrongTypePtr(nullptr, custom_class_type), 1);
      Stack stack({obj, input});
      custom_class_type->getMethod("__setstate__")->run(stack);
      return obj;
    } else {
      auto dict = std::move(input).toGenericDict();
      size_t ndict = dict.size();
      auto obj = c10::ivalue::Object::create(type, ndict);
      auto it = dict.begin();
      for (size_t i = 0; i < ndict; ++i) {
        obj->setSlot(i, it->value());
        ++it;
      }
      return obj;
    }
  };

  auto read_record = [&](const std::string& name) {
    std::stringstream ss;
    ss << archive_name << "/" << name;
    return std::get<0>(reader_->getRecord(ss.str()));
  };

  Unpickler unpickler(
      reader,
      std::move(class_resolver),
      std::move(obj_loader),
      std::move(read_record),
      device_);
  return unpickler.parse_ivalue();
}

} // namespace

mobile::Module _load_for_mobile(
    std::istream& in,
    c10::optional<at::Device> device) {
  std::unique_ptr<IStreamAdapter> rai = std::make_unique<IStreamAdapter>(&in);
  auto module = _load_for_mobile(std::move(rai), device);
  return module;
}

mobile::Module _load_for_mobile(
    const std::string& filename,
    c10::optional<at::Device> device) {
  std::unique_ptr<FileAdapter> rai = std::make_unique<FileAdapter>(filename);
  auto module = _load_for_mobile(std::move(rai), device);
  return module;
}

mobile::Module _load_for_mobile(
    std::unique_ptr<ReadAdapterInterface> rai,
    c10::optional<c10::Device> device) {
  auto reader = torch::make_unique<PyTorchStreamReader>(std::move(rai));
  BytecodeDeserializer deserializer(std::move(reader));
  return deserializer.deserialize(device);
}

} // namespace jit
} // namespace torch<|MERGE_RESOLUTION|>--- conflicted
+++ resolved
@@ -85,69 +85,54 @@
 void parseMethods(
     const std::vector<IValue>& vals,
     mobile::CompilationUnit& mcu) {
-  int64_t model_version = 1;
-  for (const auto& element : vals) {
+  TORCH_CHECK(vals.size() > 0, "Bytecode has no elements. At least one element of version number is required.");
+  auto model_version = vals[0].toInt();
+  TORCH_CHECK(
+      model_version == caffe2::serialize::kProducedBytecodeVersion,
+      "Lite Interpreter verson number does not match. ",
+      "The code version is ",
+      caffe2::serialize::kProducedBytecodeVersion,
+      " but the model version is ",
+      model_version);
+
+  for (size_t i = 1; i < vals.size(); ++i) {
+    const auto& element = vals[i];
     const auto& m_tuple = element.toTuple()->elements();
     const std::string& function_name = m_tuple[0].toStringRef();
-    if (function_name == BYTECODE_VERSION_STR) {
-      model_version = m_tuple[1].toInt();
+    IValue table = m_tuple[1];
+
+    auto function = std::unique_ptr<mobile::Function>(
+        new mobile::Function(c10::QualifiedName(function_name)));
+
+    const auto& ins_list =
+        expect_field(table, "instructions", BYTECODE_INDEX_INSTRUCTION)
+            .toTuple()
+            ->elements();
+    const auto& ops_list =
+        expect_field(table, "operators", BYTECODE_INDEX_OPERATOR)
+            .toTuple()
+            ->elements();
+    const auto& consts_list =
+        expect_field(table, "constants", BYTECODE_INDEX_CONSTANT)
+            .toTuple()
+            ->elements();
+    const auto& types_list = expect_field(table, "types", BYTECODE_INDEX_TYPE)
+                                 .toTuple()
+                                 ->elements();
+    const auto& register_size =
+        expect_field(table, "register_size", 4).toInt();
+
+    for (const auto& ins : ins_list) {
+      auto ins_item = ins.toTuple()->elements();
       TORCH_CHECK(
-          model_version == BYTECODE_VERSION_NUMBER,
-          "Lite Interpreter verson number does not match. ",
-          "The code version is ",
-          BYTECODE_VERSION_NUMBER,
-          " but the model version is ",
-          model_version);
-    } else {
-      IValue table = m_tuple[1];
-
-      auto function = std::unique_ptr<mobile::Function>(
-          new mobile::Function(c10::QualifiedName(function_name)));
-
-      const auto& ins_list =
-          expect_field(table, "instructions", BYTECODE_INDEX_INSTRUCTION)
-              .toTuple()
-              ->elements();
-      const auto& ops_list =
-          expect_field(table, "operators", BYTECODE_INDEX_OPERATOR)
-              .toTuple()
-              ->elements();
-      const auto& consts_list =
-          expect_field(table, "constants", BYTECODE_INDEX_CONSTANT)
-              .toTuple()
-              ->elements();
-      const auto& types_list = expect_field(table, "types", BYTECODE_INDEX_TYPE)
-                                   .toTuple()
-                                   ->elements();
-      const auto& register_size =
-          expect_field(table, "register_size", 4).toInt();
-
-      for (const auto& ins : ins_list) {
-        auto ins_item = ins.toTuple()->elements();
-        TORCH_CHECK(
-            ins_item.size() == 3,
-            "There should be three parts in an instruction.");
-        OpCode op_code = parseOpCode(ins_item[0].toString()->string().c_str());
-        int X = ins_item[1].toInt();
-        int N = ins_item[2].toInt();
-        function->append_instruction(op_code, X, N);
-      }
-
-<<<<<<< HEAD
-      std::unordered_set<std::string> unsupported_op_names;
-      for (const auto& op : ops_list) {
-        auto op_item = op.toTuple()->elements();
-        TORCH_CHECK(
-            op_item.size() == 2,
-            "There should be two parts in an operator name.");
-        auto op_found = function->append_operator(
-            op_item[0].toString()->string(), op_item[1].toString()->string());
-        if (!op_found) {
-          unsupported_op_names.emplace(
-              op_item[0].toString()->string() + "." +
-              op_item[1].toString()->string());
-        }
-=======
+          ins_item.size() == 3,
+          "There should be three parts in an instruction.");
+      OpCode op_code = parseOpCode(ins_item[0].toString()->string().c_str());
+      int X = ins_item[1].toInt();
+      int N = ins_item[2].toInt();
+      function->append_instruction(op_code, X, N);
+    }
+
     std::unordered_set<std::string> unsupported_op_names;
     for (const auto& op : ops_list) {
       auto op_item = op.toTuple()->elements();
@@ -159,25 +144,23 @@
       if (!op_found) {
         unsupported_op_names.emplace(operator_str(
             op_item[0].toString()->string(), op_item[1].toString()->string()));
->>>>>>> 07bb442b
       }
-
-      if (!unsupported_op_names.empty()) {
-        print_unsupported_ops_and_throw(unsupported_op_names);
-      };
-
-      for (const auto& constant : consts_list) {
-        function->append_constant(constant);
-      }
-
-      for (const auto& t : types_list) {
-        function->append_type(c10::parseType(t.toStringRef()));
-      }
-
-      function->set_register_size(register_size);
-
-      mcu.register_function(std::move(function));
-    }
+    }
+    if (!unsupported_op_names.empty()) {
+      print_unsupported_ops_and_throw(unsupported_op_names);
+    };
+
+    for (const auto& constant : consts_list) {
+      function->append_constant(constant);
+    }
+
+    for (const auto& t : types_list) {
+      function->append_type(c10::parseType(t.toStringRef()));
+    }
+
+    function->set_register_size(register_size);
+
+    mcu.register_function(std::move(function));
   }
 }
 
