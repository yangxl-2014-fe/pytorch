#pragma once
#include <c10/util/Exception.h>
#include <torch/csrc/autograd/variable.h>
#include <torch/csrc/jit/argument_spec.h>
#include <torch/csrc/jit/graph_executor.h>
#include <torch/csrc/jit/ir.h>
#include <torch/csrc/jit/named_value.h>
#include <torch/csrc/jit/passes/shape_analysis.h>
#include <torch/csrc/jit/script/slot.h>
#include <torch/csrc/jit/source_range.h>

#include <torch/csrc/WindowsTorchApiMacro.h>
#include <torch/csrc/api/include/torch/ordered_dict.h>
#include <torch/csrc/jit/script/compilation_unit.h>
#include <torch/csrc/utils/memory.h>

#include <ATen/core/function_schema.h>
#include <ATen/core/qualified_name.h>
#include <c10/util/ArrayRef.h>
#include <c10/util/Optional.h>

#include <functional>
#include <memory>
#include <mutex>
#include <ostream>
#include <string>
#include <unordered_map>
#include <vector>

// This file contains classes which assist in desugaring Python style
// modules and their methods into flattened graphs which don't have any
// function calls.

namespace torch {
namespace jit {
namespace script {

using ::c10::Argument;
using ::c10::FunctionSchema;
using ::c10::QualifiedName;
// Map which stores filename to content.
using ExtraFilesMap = std::unordered_map<std::string, std::string>;

using ModulePtr = c10::intrusive_ptr<c10::ivalue::Object>;
// A method in a module, e.g. f in:
//
// class M(ScriptModule):
//   @script_method
//   def f(self, x):
//     ...
// Note: because Method/Module are exposed to python these
// classes use python method naming conventions

struct Module;

using ModuleLookup =
    std::function<std::shared_ptr<Module>(const std::vector<std::string>&)>;

struct TORCH_API Method {
  Method(const Module* owner, std::shared_ptr<Function> function);

  // the module that contains this method.
  const Module& owner() const {
    return *owner_;
  }

  void run(Stack& stack);
  void run(Stack&& stack) {
    run(stack);
  }

  IValue operator()(std::vector<IValue> stack, const Kwargs& kwargs = Kwargs());

  std::shared_ptr<Graph> graph() const {
    return function_->graph();
  }

  const std::string& name() const {
    return function_->name();
  }

  size_t num_inputs() const {
    return function_->num_inputs();
  }

  GraphExecutor& get_executor() {
    return function_->get_executor();
  }

  Function& function() const {
    return *function_;
  }

  // Used for ONNX export. Return a tuple (graph, parameters) where
  // the last parameters.size() inputs to the graph are the trainable parameters
  // used in this method. The remaining inputs are the true inputs to the function.
  std::pair<std::shared_ptr<Graph>, std::vector<at::Tensor>> _lowered_graph();

 private:
  // Methods are uniqued onwed by a single module. This raw pointer allows
  // looking up the module.
  const Module* owner_;

  // Underlying unbound function
  // This is the _lowered_ function and is different than the
  // first-class function in class_compilation_unit()
  std::shared_ptr<Function> function_;
};

struct TORCH_API Module {
  TH_DISALLOW_COPY_AND_ASSIGN(Module);
  Module(std::string class_name)
      : field_name_("__main__"),
        module_value_(c10::ivalue::Object::create(
            ClassType::create(
                QualifiedName(std::move(class_name)),
                std::make_shared<CompilationUnit>(),
                /*is_module=*/true),
            0)) {}
  Module() : Module("$Module") {}
  ~Module() {
    // ClassType own the compilation unit of their Functions, but each
    // Function has a self argument which owns the ClassType, created a
    // reference cycle. By dropping all the methods of the module's class
    // here we break the cycle.
    class_compilation_unit()->drop_all_functions();
  }
  const std::string& field_name() const {
    return field_name_;
  }

  // note this doesn't change the flags of existing methods just ones
  // added afterward.
  void set_optimized(bool o) {
    class_compilation_unit()->set_optimized(o);
  }

  bool is_optimized() const {
    return class_compilation_unit()->is_optimized();
  }

  IValue forward(std::vector<IValue> inputs) {
    return get_method("forward")(std::move(inputs));
  }

  void register_buffer(const std::string& name, autograd::Variable v) {
    if (auto b = find_attribute(name)) {
      AT_ASSERT(b->type()->isSubtypeOf(TensorType::get()));
      b->setValue(v);
      return;
    }
    insert(
        name,
        attributes_,
        EntityType::ATTRIBUTE,
        appendSlot(name, TensorType::get(), std::move(v)));
  }

  void register_parameter(
      const std::string& name,
      autograd::Variable v,
      bool is_buffer) {
    if (is_buffer) {
      register_buffer(name, std::move(v));
      return;
    }
    if (auto p = find_parameter(name)) {
      p->setValue(v);
      return;
    }
    insert(
        name,
        parameters_,
        EntityType::PARAMETER,
        appendSlot(name, TensorType::get(), std::move(v)));
  }
  void register_attribute(
      const std::string& name,
      const TypePtr type,
      IValue ivalue) {
    insert(
        name,
        attributes_,
        EntityType::ATTRIBUTE,
        appendSlot(name, type, ivalue));
  }
  void register_module(
      const std::string& name,
      std::shared_ptr<Module> module) {
    module->field_name_ = name;
    appendSlot(name, module->module_value_->type(), module->module_value_);
    insert(name, modules_, EntityType::MODULE, std::move(module));
  }

  Slot parameter_slot(const std::string& name) const {
    return parameters_[get_offset(name, EntityType::PARAMETER)];
  }

  void set_parameter(const std::string& name, at::Tensor v) {
    parameter_slot(name).setValue(std::move(v));
  }

  autograd::Variable get_parameter(const std::string& name) const {
    return autograd::as_variable_ref(parameter_slot(name).value().toTensor());
  }

  IValue get_attribute(const std::string& name) const {
    return attributes_[get_offset(name, EntityType::ATTRIBUTE)].value();
  }

  autograd::Variable get_buffer(const std::string& name) const {
    return autograd::as_variable_ref(get_attribute(name).toTensor());
  }

  // each module owns its method. The reference returned here
  // is guarenteed to stay valid until this module has been destroyed
  Method get_method(const std::string& name) const {
    if (auto method = find_method(name)) {
      return *method;
    }
    AT_ERROR("Method '", name, "' is not defined.");
  }

  std::shared_ptr<Module> get_module(const std::string& name) const {
    return modules_[get_offset(name, EntityType::MODULE)];
  }

  c10::ArrayRef<std::shared_ptr<Module>> get_modules() const {
    return modules_;
  }
  c10::ArrayRef<Slot> get_parameters() const {
    return parameters_;
  }
  c10::ArrayRef<Slot> get_attributes() const {
    return attributes_;
  }
<<<<<<< HEAD
  const std::vector<Method> get_methods() const {
    return fmap(
        class_compilation_unit().get_functions(),
        [&](const std::shared_ptr<Function>& func) {
          return Method(this, func);
        });
=======
  const std::vector<std::unique_ptr<Method>>& get_methods() const {
    // force methods_ to be up to date by querying all
    // methods.
    for (const auto& m : class_compilation_unit()->get_functions()) {
      get_method(m->name());
    }
    return methods_;
>>>>>>> bc7e76a8
  }

  const Slot* find_parameter(const std::string& name) const {
    auto offset = find_offset(name, EntityType::PARAMETER);
    return offset ? &parameters_[*offset] : nullptr;
  }
  Slot* find_parameter(const std::string& name) {
    auto offset = find_offset(name, EntityType::PARAMETER);
    return offset ? &parameters_[*offset] : nullptr;
  }
  Slot* find_attribute(const std::string& name) {
    auto offset = find_offset(name, EntityType::ATTRIBUTE);
    return offset ? &attributes_[*offset] : nullptr;
  }
  Slot* find_buffer(const std::string& name) {
    auto iv = find_attribute(name);
    if (iv && iv->type()->isSubtypeOf(TensorType::get())) {
      return iv;
    }
    return nullptr;
  }
  std::shared_ptr<Module> find_module(const std::string& name) const {
    auto offset = find_offset(name, EntityType::MODULE);
    return offset ? modules_[*offset] : nullptr;
  }
  c10::optional<Method> find_method(const std::string& name) const {
    if (const std::shared_ptr<Function>& fn =
<<<<<<< HEAD
            class_compilation_unit().find_function(name)) {
      return Method(const_cast<Module*>(this), fn);
=======
            class_compilation_unit()->find_function(name)) {
      // lock because technically this is marked const,
      // but we have to update the internal Method cache.
      // This can be removed when class_compilation_unit() is the source of
      // truth for methods.
      Module* mutable_this = const_cast<Module*>(this);
      std::unique_ptr<Method> m(new Method(mutable_this, fn));
      return mutable_this
          ->insert(
              fn->name(),
              mutable_this->methods_,
              EntityType::METHOD,
              std::move(m))
          .get();
>>>>>>> bc7e76a8
    }
    return c10::nullopt;
  }
  void apply(std::function<void(Module&)> fn) {
    for (auto& submod : get_modules()) {
      submod->apply(fn);
    }
    fn(*this);
  }
  /// Enables "training" mode.
  void train(bool on = true);
  /// Calls train(false) to enable "eval" mode.
  /// Do not override this method, override `train()` instead.
  void eval() {
    train(/*on=*/false);
  }
  /// True if the module is in training mode.
  bool is_training() {
    if (auto p = find_attribute("training")) {
      return p->value().toBool();
    }
    // We are in training mode by default
    return true;
  }

  /// Recursively casts all parameters to the given `dtype` and `device`.
  ///
  /// If `non_blocking` is true and the source is in pinned memory and
  /// destination is on the GPU or vice versa, the copy is performed
  /// asynchronously with respect to the host. Otherwise, the argument has no
  /// effect.
  void to(at::Device device, at::ScalarType dtype, bool non_blocking = false);

  /// Recursively casts all parameters to the given dtype.
  ///
  /// If `non_blocking` is true and the source is in pinned memory and
  /// destination is on the GPU or vice versa, the copy is performed
  /// asynchronously with respect to the host. Otherwise, the argument has no
  /// effect.
  void to(at::ScalarType dtype, bool non_blocking = false);

  /// Recursively moves all parameters to the given device.
  ///
  /// If `non_blocking` is true and the source is in pinned memory and
  /// destination is on the GPU or vice versa, the copy is performed
  /// asynchronously with respect to the host. Otherwise, the argument has no
  /// effect.
  void to(at::Device device, bool non_blocking = false);

  /// Run a method from this module.
  ///
  /// For example:
  /// @code
  ///   IValue output = module->run("relu_script", a, b);
  /// @endcode
  ///
  /// To get a compile a module from a source string, see torch::jit::compile
  ///
  /// @param method_name The name of the method to run
  /// @param args Arguments to be passed to the method
  /// @return An IValue containing the return value (or values if it is a tuple)
  /// from the method
  template <typename... Types>
  IValue run_method(const std::string& method_name, Types&&... args) {
    return get_method(method_name)({IValue(std::forward<Types>(args))...});
  }

  void save(
      std::ostream& out,
      const ExtraFilesMap& extra_files = ExtraFilesMap());

  void save(
      const std::string& filename,
      const ExtraFilesMap& extra_files = ExtraFilesMap());

  void copy_into(
      const ModuleLookup& module_lookup,
      // translate current module singleton type to new module
      // singleton type.
      std::unordered_map<TypePtr, TypePtr>& type_remap,
      std::vector<std::string> names = {}) const;

  void clone_method(
      const Module& orig,
      const std::string& name,
      const std::unordered_map<TypePtr, TypePtr>& type_remap);

  void clone_method(const Module& orig, const std::string& name);

  enum class EntityType { MODULE, PARAMETER, ATTRIBUTE, METHOD };

  at::optional<EntityType> kind_of(const std::string& name) const {
    auto it = dict_.find(name);
    if (it == dict_.end()) {
<<<<<<< HEAD
      if (auto fn = class_compilation_unit().find_function(name)) {
=======
      // methods are lazily created, see if this is, in face,
      // a method that has not been created yet.
      if (auto fn = class_compilation_unit()->find_function(name)) {
>>>>>>> bc7e76a8
        return EntityType::METHOD;
      }
      return at::nullopt;
    }
    return it->second.type;
  }

  ModulePtr module_object() const {
    return module_value_;
  }
  std::shared_ptr<CompilationUnit> class_compilation_unit() {
    return module_object()->type()->compilation_unit();
  }
  std::shared_ptr<const CompilationUnit> class_compilation_unit() const {
    return module_object()->type()->compilation_unit();
  }

  // so that C++ users can easily add methods
  void define(const std::string& src, const ResolverPtr& resolver = nullptr);

  template <typename... Types>
  IValue create_class(const c10::QualifiedName& name, Types&&... args) const {
    return create_class(name, {IValue(std::forward<Types>(args))...});
  }

  IValue create_class(const c10::QualifiedName& name, Stack stack) const;

 private:
  void to_impl(
      const c10::optional<at::Device>& device,
      const c10::optional<at::ScalarType>& dtype,
      bool non_blocking);

  static const char* toString(EntityType t) {
    switch (t) {
      case EntityType::MODULE:
        return "module";
      case EntityType::PARAMETER:
        return "parameter";
      case EntityType::ATTRIBUTE:
        return "attribute";
      case EntityType::METHOD:
        return "method";
    }
    return nullptr;
  }

  struct Entry {
    EntityType type;
    size_t offset;
  };

  size_t get_offset(const std::string& name, EntityType expected_type) const {
    auto it = dict_.find(name);
    if (it == dict_.end()) {
      TORCH_CHECK(
          false, toString(expected_type), " '", name, "' is not defined.");
    }
    if (it->second.type != expected_type) {
      TORCH_CHECK(
          false,
          "The field '",
          name,
          "' is a ",
          toString(it->second.type),
          " but this call is"
          " trying to use it as a ",
          toString(expected_type));
    }
    return it->second.offset;
  }
  at::optional<size_t> find_offset(
      const std::string& name,
      EntityType expected_type) const {
    auto it = dict_.find(name);
    if (it == dict_.end() || it->second.type != expected_type) {
      return at::nullopt;
    }
    return it->second.offset;
  }

  template <typename T>
  T& insert(
      const std::string& name,
      std::vector<T>& list,
      EntityType type,
      T value) {
    auto it = dict_.find(name);
    if (it != dict_.end()) {
      if (type != it->second.type) {
        AT_ERROR(
            "attempting to add ",
            toString(type),
            " '",
            name,
            "' but it already exists as a ",
            toString(it->second.type));
      } else {
        AT_ERROR(toString(type), " '", name, "' already defined.");
      }
    }
    dict_[name] = Entry{type, list.size()};
    list.emplace_back(std::move(value));
    return list.back();
  }

  // add a new entry to the singleton object that represents this
  // Module as a first-class value in code, and update the corresponding
  // ClassType to match.
  Slot appendSlot(const std::string& name, TypePtr typ, IValue value) {
    const ClassTypePtr& type = module_value_->type();
    type->addAttribute(name, std::move(typ));
    auto slot_index = type->getAttributeSlot(name);
    module_value_->setSlot(slot_index, std::move(value));
    return Slot(module_value_, slot_index);
  }

  // modules have a single namespace, but spread over 4 different concepts:
  // parameters, attributes, methods, and sub-modules
  // we store individual lists of each concept, and a single map to
  // unify the namespace and ensure fast lookup
  std::vector<std::shared_ptr<Module>> modules_;
  std::vector<Slot> parameters_;
  std::vector<Slot> attributes_;
  std::vector<std::unique_ptr<Method>> methods_;

  std::unordered_map<std::string, Entry> dict_;

  // The name of the module as it appears as a submodule
  // parent.myself = this_module
  // 'myself' is the field name:
  std::string field_name_;

  ModulePtr module_value_;
};

TORCH_API bool& getInlineEverythingMode();

} // namespace script
} // namespace jit
} // namespace torch<|MERGE_RESOLUTION|>--- conflicted
+++ resolved
@@ -234,22 +234,12 @@
   c10::ArrayRef<Slot> get_attributes() const {
     return attributes_;
   }
-<<<<<<< HEAD
   const std::vector<Method> get_methods() const {
     return fmap(
-        class_compilation_unit().get_functions(),
+        class_compilation_unit()->get_functions(),
         [&](const std::shared_ptr<Function>& func) {
           return Method(this, func);
         });
-=======
-  const std::vector<std::unique_ptr<Method>>& get_methods() const {
-    // force methods_ to be up to date by querying all
-    // methods.
-    for (const auto& m : class_compilation_unit()->get_functions()) {
-      get_method(m->name());
-    }
-    return methods_;
->>>>>>> bc7e76a8
   }
 
   const Slot* find_parameter(const std::string& name) const {
@@ -277,25 +267,8 @@
   }
   c10::optional<Method> find_method(const std::string& name) const {
     if (const std::shared_ptr<Function>& fn =
-<<<<<<< HEAD
-            class_compilation_unit().find_function(name)) {
+            class_compilation_unit()->find_function(name)) {
       return Method(const_cast<Module*>(this), fn);
-=======
-            class_compilation_unit()->find_function(name)) {
-      // lock because technically this is marked const,
-      // but we have to update the internal Method cache.
-      // This can be removed when class_compilation_unit() is the source of
-      // truth for methods.
-      Module* mutable_this = const_cast<Module*>(this);
-      std::unique_ptr<Method> m(new Method(mutable_this, fn));
-      return mutable_this
-          ->insert(
-              fn->name(),
-              mutable_this->methods_,
-              EntityType::METHOD,
-              std::move(m))
-          .get();
->>>>>>> bc7e76a8
     }
     return c10::nullopt;
   }
@@ -390,13 +363,7 @@
   at::optional<EntityType> kind_of(const std::string& name) const {
     auto it = dict_.find(name);
     if (it == dict_.end()) {
-<<<<<<< HEAD
-      if (auto fn = class_compilation_unit().find_function(name)) {
-=======
-      // methods are lazily created, see if this is, in face,
-      // a method that has not been created yet.
       if (auto fn = class_compilation_unit()->find_function(name)) {
->>>>>>> bc7e76a8
         return EntityType::METHOD;
       }
       return at::nullopt;
