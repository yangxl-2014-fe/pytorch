#include <torch/csrc/jit/source_range_serialization.h>
#include <torch/csrc/jit/source_range_serialization_impl.h>

#include <ATen/core/ivalue.h>
#include <torch/csrc/jit/pickle.h>

namespace torch {
namespace jit {

class SourceRangeSerializer {
 public:
  // Serialize SourceRange as Tuple[SourceType, int, int]
  // where SourceType = Tuple[str, Optional[str], int, List[int]],
  // the serialized form of Source
  c10::IValue serialize(const SourceRange& sr);

 private:
  // Serialize Source as Tuple[str, Optional[str], int, List[int]]
  // This caches serialized sources, since many SourceRanges can
  // refer to the same one.
  c10::IValue serialize_source(const std::shared_ptr<Source>& s);

  std::unordered_map<std::shared_ptr<Source>, c10::IValue> serialized_sources;
};

class SourceRangeDeserializer {
 public:
  SourceRange deserialize(const c10::IValue& iv) {
    auto tup_elems = iv.toTuple()->elements();
    TORCH_INTERNAL_ASSERT(tup_elems.size() == 3);
    std::shared_ptr<Source> source_ = deserialize_source(tup_elems[0]);
    int64_t start_ = tup_elems[1].toInt();
    int64_t end_ = tup_elems[2].toInt();
    return SourceRange(source_, start_, end_);
  }

 private:
  std::shared_ptr<Source> deserialize_source(const c10::IValue& iv) {
    auto tup = iv.toTuple();
    if (cached_sources.count(tup)) {
      return cached_sources.at(tup);
    }

    auto tup_elems = tup->elements();
    TORCH_INTERNAL_ASSERT(tup_elems.size() == 3);
    std::string text_ = tup_elems[0].toString()->string();
    c10::optional<std::string> filename_ =
        tup_elems[1].toOptional<std::string>();
    int64_t starting_line_no_ = tup_elems[2].toInt();

    auto source = std::make_shared<Source>(
        std::move(text_), std::move(filename_), starting_line_no_);
    cached_sources[tup] = source;
    return source;
  }

  std::unordered_map<
      c10::intrusive_ptr<c10::ivalue::Tuple>,
      std::shared_ptr<Source>>
      cached_sources;
};

c10::IValue SourceRangeSerializer::serialize(const SourceRange& sr) {
  std::vector<c10::IValue> elements = {
      serialize_source(sr.source()), (int64_t)sr.start(), (int64_t)sr.end()};
  return c10::ivalue::Tuple::create(std::move(elements));
}

c10::IValue SourceRangeSerializer::serialize_source(
    const std::shared_ptr<Source>& s) {
  if (serialized_sources.count(s)) {
    return serialized_sources.at(s);
  }
  std::vector<c10::IValue> elements;
  if (s == nullptr) {
    elements = {"", "", 0};
  } else {
    elements = {s->text(), s->filename(), (int64_t)s->starting_line_no()};
  }
  auto serialized = c10::ivalue::Tuple::create(std::move(elements));
  serialized_sources[s] = serialized;
  return serialized;
}

SourceRangePickler::SourceRangePickler()
    : srs(new SourceRangeSerializer()) {}

<<<<<<< HEAD
std::vector<char> SourceRangePickler::pickle(const SourceRangeRecords& ranges) {
  std::vector<c10::IValue> ivalues;
  for (const auto& range : ranges) {
    std::vector<c10::IValue> row_elems{(int64_t)range.bytes,
                                       srs->serialize(range.range)};
    ivalues.emplace_back(c10::ivalue::Tuple::create(std::move(row_elems)));
  }
  std::vector<at::Tensor> table;
  auto ivalue = c10::ivalue::Tuple::create(std::move(ivalues));
  auto result = jit::pickle(ivalue, &table);
  TORCH_CHECK(table.size() == 0, "Expected 0 tensors to be written");
  return result;
=======
void SourceRangePickler::pickle(const SourceRangeRecords& ranges) {
  p->protocol();
  p->startTuple();
  for (const auto& range : ranges) {
    std::vector<c10::IValue> row_elems{(int64_t)range.bytes,
                                       srs->serialize(range.range)};
    p->pushIValue(c10::ivalue::Tuple::create(std::move(row_elems)));
  }
  p->endTuple();
  p->stop();
}

const std::vector<char>& SourceRangePickler::get_data() {
  return p->stack();
>>>>>>> 230f7f9b
}

ConcreteSourceRangeUnpickler::ConcreteSourceRangeUnpickler(
    at::DataPtr&& data,
    size_t size)
    : data(std::move(data)),
      size(size),
      deserializer(new SourceRangeDeserializer()),
      unpickled_records(nullptr) {}

void ConcreteSourceRangeUnpickler::unpickle() {
  if (unpickled_records) {
    return;
  }

  auto ivalues = jit::unpickle(reinterpret_cast<const char*>(data.get()), size);

  unpickled_records = std::make_shared<SourceRangeRecords>();
  for (auto& val : ivalues) {
    auto tup_elems = val.toTuple()->elements();
    int64_t offset = tup_elems[0].toInt();
    auto source_range = deserializer->deserialize(tup_elems[1]);
    unpickled_records->emplace_back(offset, std::move(source_range));
  }
}

c10::optional<SourceRange> ConcreteSourceRangeUnpickler::
    findSourceRangeThatGenerated(const SourceRange& range) {
  unpickle();

  auto query = TaggedRange(range.start(), SourceRange{});
  auto entry = std::upper_bound(
      unpickled_records->begin(),
      unpickled_records->end(),
      query,
      [](const TaggedRange& a, const TaggedRange& b) -> bool {
        return a.bytes < b.bytes;
      });

  // NB: must decrement iterator since upper_bound finds the element
  // *greater than* the query.
  if (entry != unpickled_records->begin()) {
    return (entry - 1)->range;
  }

  return c10::nullopt;
}

} // namespace jit
} // namespace torch<|MERGE_RESOLUTION|>--- conflicted
+++ resolved
@@ -85,7 +85,6 @@
 SourceRangePickler::SourceRangePickler()
     : srs(new SourceRangeSerializer()) {}
 
-<<<<<<< HEAD
 std::vector<char> SourceRangePickler::pickle(const SourceRangeRecords& ranges) {
   std::vector<c10::IValue> ivalues;
   for (const auto& range : ranges) {
@@ -98,23 +97,8 @@
   auto result = jit::pickle(ivalue, &table);
   TORCH_CHECK(table.size() == 0, "Expected 0 tensors to be written");
   return result;
-=======
-void SourceRangePickler::pickle(const SourceRangeRecords& ranges) {
-  p->protocol();
-  p->startTuple();
-  for (const auto& range : ranges) {
-    std::vector<c10::IValue> row_elems{(int64_t)range.bytes,
-                                       srs->serialize(range.range)};
-    p->pushIValue(c10::ivalue::Tuple::create(std::move(row_elems)));
-  }
-  p->endTuple();
-  p->stop();
 }
 
-const std::vector<char>& SourceRangePickler::get_data() {
-  return p->stack();
->>>>>>> 230f7f9b
-}
 
 ConcreteSourceRangeUnpickler::ConcreteSourceRangeUnpickler(
     at::DataPtr&& data,
