#include <aten/src/ATen/Context.h>
#include <torch/csrc/autograd/autograd.h>
#include <torch/csrc/autograd/edge.h>
#include <torch/csrc/autograd/function.h>
#include <torch/csrc/autograd/generated/variable_factories.h>
#include <torch/csrc/autograd/profiler.h>
#include <torch/csrc/autograd/variable.h>
#include <torch/csrc/jit/custom_operator.h>
#include <torch/csrc/jit/fuser/interface.h>
#include <torch/csrc/jit/graph_executor.h>
#include <torch/csrc/jit/ir.h>
#include <torch/csrc/jit/operator.h>
#include <torch/csrc/jit/pickle.h>
#include <torch/csrc/jit/print_handler.h>
#include <torch/csrc/jit/profiling_record.h>
#include <torch/csrc/jit/vararg_functions.h>
#include <torch/csrc/jit/script/compilation_unit.h>
#include <torch/csrc/jit/script/error_report.h>
#include <torch/csrc/jit/script/jit_exception.h>
#include <torch/csrc/jit/script/logging.h>

#include <ATen/ExpandUtils.h>
#include <ATen/Parallel.h>
#include <ATen/WrapDimUtils.h>
#include <ATen/core/Dict.h>
#include <ATen/core/ivalue.h>
#include <c10/core/thread_pool.h>
#include <c10/util/SmallVector.h>
#include <c10/util/math_compat.h>

#include <algorithm>
#include <bitset>
#include <cctype>
#include <cmath>
#include <exception>
#include <fstream>
#include <iostream>
#include <limits>
#include <memory>
#include <mutex>
#include <ostream>
#include <stdexcept>
#include <string>
#include <typeinfo>
#include <unordered_map>
#include <unordered_set>
#include <utility>
#include <vector>

namespace torch {
namespace jit {

namespace {

template <class T>
c10::List<T> make_result_list(const TypePtr& elemType) {
  return c10::List<T>();
}
template <>
c10::impl::GenericList make_result_list<IValue>(const TypePtr& elemType) {
  return c10::impl::GenericList(elemType);
}

int noop(Stack& n) {
  return 0;
}

c10::OperatorOptions aliasAnalysisFromSchema() {
  c10::OperatorOptions result;
  result.setAliasAnalysis(c10::AliasAnalysisKind::FROM_SCHEMA);
  return result;
}

c10::OperatorOptions aliasAnalysisConservative() {
  c10::OperatorOptions result;
  result.setAliasAnalysis(c10::AliasAnalysisKind::CONSERVATIVE);
  return result;
}

c10::OperatorOptions aliasAnalysisSpecialCase() {
  c10::OperatorOptions result;
  result.setAliasAnalysis(c10::AliasAnalysisKind::INTERNAL_SPECIAL_CASE);
  return result;
}

// using the rules from python_arg_parser FunctionParameter::check
// tensor cannot have grad set, tensor must be 0 dim,
// and if the dest is an int the source must be integral type
void checkImplicitTensorToNum(at::Tensor t, bool toInt) {
  if (autograd::as_variable_ref(t).requires_grad()) {
    throw std::runtime_error(
        "Cannot input a tensor that requires grad as a scalar argument");
  }
  if (t.sizes().size() != 0) {
    throw std::runtime_error(
        "Cannot input a tensor of dimension other than 0 as a scalar argument");
  }
  if (toInt && !isIntegralType(t.scalar_type(), /*includeBool=*/false)) {
    std::stringstream ss;
    ss << "Cannot input a tensor of type " << t.scalar_type()
       << " as an integral argument";
    throw std::runtime_error(ss.str());
  }
}

template <typename dtype> // int64_t, bool, double
Operation listConstruct(int64_t num_inputs) {
  return [=](Stack& stack) {
    listConstructFunc<dtype>(num_inputs, stack);
    return 0;
  };
}

static int64_t floordiv(int64_t a, int64_t b) {
  if (b == 0) {
    throw std::runtime_error("division by 0");
  }
  if ((a > 0) == (b > 0)) {
    // simple case, both have same sign
    return a / b;
  } else {
    // in python division rounds down, it doesn't not truncate like in c++
    auto r = lldiv(a, b);
    return (r.rem) ? r.quot - 1 : r.quot;
  }
}
void checkDoubleInRange(double a) {
  if (std::isnan(a) || std::isinf(a) ||
      a > double(std::numeric_limits<int64_t>::max()) ||
      a < double(std::numeric_limits<int64_t>::min())) {
    throw c10::Error(
        "Cannot convert float " + c10::to_string(a) + " to integer", "");
    return;
  }
}
static int64_t floor(double a) {
  checkDoubleInRange(a);
  return std::floor(a);
}
static int64_t ceil(double a) {
  checkDoubleInRange(a);
  return std::ceil(a);
}

static int64_t gcd(int64_t a, int64_t b) {
  while (b != 0) {
    int64_t r = a % b;
    a = b;
    b = r;
  }
  // in python gcd returns non-negative values
  return std::abs(a);
}

int64_t partProduct(int n, int m) {
  if (m <= (n + 1))
    return (int64_t)n;
  if (m == (n + 2))
    return (int64_t)n * m;
  int k = (n + m) / 2;
  if ((k & 1) != 1)
    k = k - 1;
  return partProduct(n, k) * partProduct(k + 2, m);
}

void loop(int n, int64_t& p, int64_t& r) {
  if (n <= 2)
    return;
  loop(n / 2, p, r);
  p = p * partProduct(n / 2 + 1 + ((n / 2) & 1), n - 1 + (n & 1));
  r = r * p;
}

int nminussumofbits(int v) {
  long w = (long)v;
  w -= (0xaaaaaaaa & w) >> 1;
  w = (w & 0x33333333) + ((w >> 2) & 0x33333333);
  w = (w + (w >> 4)) & 0x0f0f0f0f;
  w += w >> 8;
  w += w >> 16;
  return v - (int)(w & 0xff);
}

int64_t factorial(int n) {
  if (n < 0) {
    throw std::runtime_error("factorial() not defined for negative values");
  }
  int64_t p = 1, r = 1;
  loop(n, p, r);
  return r << nminussumofbits(n);
}
static const double degToRad = std::acos(-1.0) / 180.0;
static const double radToDeg = 180.0 / std::acos(-1.0);
double degrees(double x) {
  return x * radToDeg;
}
double radians(double x) {
  return x * degToRad;
}

// reference function THPVariable_to in python_variable_methods.cpp
static at::Tensor to_dispatch(
    at::Tensor self,
    c10::optional<at::Device> device,
    c10::optional<at::ScalarType> scalarType,
    bool non_blocking,
    bool copy) {
  if (device && device->is_cuda()) {
    at::globalContext().lazyInitCUDA();
  }
  if (!device && !scalarType && !copy) {
    return self;
  } else if (!device) {
    return self.to(*scalarType, non_blocking, copy);
  } else if (!scalarType) {
    return self.to(*device, non_blocking, copy);
  } else {
    return self.to(*device, *scalarType, non_blocking, copy);
  }
}

// Convert an python index (which may be negative) into an index usable for a
// C++ container
int64_t normalizeIndex(int64_t idx, int64_t list_size) {
  if (idx < 0) {
    // Handle negative indexing
    idx = list_size + idx;
  }
  return idx;
}

RegisterOperators reg(
    {Operator(
         prim::profile,
         [](const Node* node) -> Operation {
           auto callback = node->cast<ProfileOp>()->getCallback();
           return [callback](Stack& stack) {
             callback(stack);
             return 0;
           };
         },
         aliasAnalysisSpecialCase()),
     Operator(
         prim::FusionGroup,
         [](const Node* node) -> Operation {
           const auto key = registerFusion(node);
           return [key](Stack& stack) {
             RECORD_FUNCTION("FusionGroup", std::vector<c10::IValue>());
             runFusion(key, stack);
             return 0;
           };
         },
         aliasAnalysisSpecialCase()),
     Operator(
         "prim::Guard(Tensor(a) t) -> Tensor(a)",
         [](Stack& stack) {
           AT_ERROR("Should be replaced by prim::BailOut");
           return 0;
         },
         aliasAnalysisFromSchema()),
     Operator(
         "prim::BailOut(...) -> Tensor(a)",
         [](Stack& /* stack */) {
           AT_ERROR("prim::BailOut not yet implemented"); // NOLINT
           return 0;
         },
         aliasAnalysisFromSchema()),
     Operator(
         "prim::BailoutTemplate() -> int",
         [](Stack& stack) {
           // TODO: today, we put a single bailout template at the front to
           // carry the un-optimized graph for bailout nodes to use. Ideally
           // this should never run, but we haven't written the code to remove
           // it yet.
           // TORCH_INTERNAL_ASSERT(false);

           // Returns an int so that we have an easy way to do graph traversal
           push(stack, 1);
           return 0;
         },
         aliasAnalysisFromSchema()),
     Operator(
         "prim::rangelist(int n) -> int[]",
         [](Stack& stack) {
           int64_t n;
           pop(stack, n);
           c10::List<int64_t> elems;
           elems.reserve(n);
           for (int i = 0; i < n; i++) {
             elems.push_back(i);
           }
           push(stack, std::move(elems));
           return 0;
         },
         aliasAnalysisFromSchema()),
     Operator(
         "aten::IntImplicit(Tensor a) -> int",
         [](Stack& stack) {
           at::Tensor a;
           pop(stack, a);
           checkImplicitTensorToNum(a, /*to int*/ true);
           push(stack, a.item<int64_t>());
           return 0;
         },
         aliasAnalysisFromSchema()),
     Operator(
         "aten::FloatImplicit(Tensor a) -> float",
         [](Stack& stack) {
           at::Tensor a;
           pop(stack, a);
           checkImplicitTensorToNum(a, /*to int*/ false);
           push(stack, a.item<double>());
           return 0;
         },
         aliasAnalysisFromSchema()),
     Operator(
         "aten::ScalarImplicit(Tensor a) -> Scalar",
         [](Stack& stack) {
           at::Tensor a;
           pop(stack, a);
           checkImplicitTensorToNum(a, /*to int*/ false);
           push(stack, a.item());
           return 0;
         },
         aliasAnalysisFromSchema()),
     Operator(
         "prim::NumToTensor(Scalar a) -> Tensor",
         [](Stack& stack) {
           at::Scalar s;
           pop(stack, s);
           push(stack, at::scalar_to_tensor(s));
           return 0;
         },
         aliasAnalysisFromSchema()),
     // note: this op needs to share a name with the Scalar -> Tensor conversion
     // because all _to_tensor conversion have to have the same operator namet
     Operator(
         "prim::NumToTensor(bool a) -> Tensor",
         [](Stack& stack) {
           bool b;
           pop(stack, b);
           push(stack, at::scalar_to_tensor(b));
           return 0;
         },
         aliasAnalysisFromSchema()),
     Operator(
         "aten::Bool(Tensor a) -> bool",
         [](Stack& stack) {
           at::Tensor a;
           pop(stack, a);
           push(stack, a.is_nonzero());
           return 0;
         },
         aliasAnalysisFromSchema()),
     Operator(
         "aten::Bool(int a) -> bool",
         [](Stack& stack) {
           int64_t i;
           pop(stack, i);
           push(stack, (bool)i);
           return 0;
         },
         aliasAnalysisFromSchema()),
     Operator(
         "aten::Bool(float a) -> bool",
         [](Stack& stack) {
           double d;
           pop(stack, d);
           push(stack, (bool)d);
           return 0;
         },
         aliasAnalysisFromSchema()),
     Operator(
         "aten::Float(Tensor a) -> float",
         [](Stack& stack) {
           at::Tensor a;
           pop(stack, a);
           push(stack, a.item<double>());
           return 0;
         },
         aliasAnalysisFromSchema()),
     Operator(
         "aten::Float(Scalar a) -> float",
         [](Stack& stack) {
           IValue scalar;
           pop(stack, scalar);
           if (scalar.isDouble()) {
             push(stack, std::move(scalar));
           } else {
             push(stack, static_cast<double>(scalar.toInt()));
           }
           return 0;
         },
         aliasAnalysisFromSchema()),
     Operator(
         "aten::Float(int a) -> float",
         [](Stack& stack) {
           int64_t i;
           pop(stack, i);
           push(stack, (float)i);
           return 0;
         },
         aliasAnalysisFromSchema()),
     Operator(
         "aten::Float(bool a) -> float",
         [](Stack& stack) {
           bool b;
           pop(stack, b);
           push(stack, (float)b);
           return 0;
         },
         aliasAnalysisFromSchema()),
     Operator(
         "aten::Float(str a) -> float",
         [](Stack& stack) {
           auto s = pop(stack).toString();
           if (s->string() == "inf")
             push(stack, std::numeric_limits<double>::infinity());
           else if (s->string() == "-inf")
             push(stack, -std::numeric_limits<double>::infinity());
           else
             AT_ERROR(
                 "Only 'inf' or '-inf' can be cast to a float, but got '",
                 s->string(),
                 "'");
           return 0;
         },
         aliasAnalysisFromSchema()),
     Operator(
         "aten::str(t elem) -> str",
         [](Stack& stack) {
           std::stringstream ss;
           ss << pop(stack);
           push(stack, ss.str());
           return 0;
         },
         aliasAnalysisFromSchema()),
     Operator(
         "aten::device(str a) -> Device",
         [](Stack& stack) {
           push(stack, c10::Device(pop(stack).toStringRef()));
           return 0;
         },
         aliasAnalysisFromSchema()),
     // reference function parse_to_conversion in python_arg_parsing.h
     Operator(
         "aten::to(Tensor(a) self, Device? device, int? dtype=None, bool non_blocking=False, bool copy=False) -> Tensor(a|b)",
         [](Stack& stack) {
           bool non_blocking;
           bool copy;
           pop(stack, non_blocking, copy);
           c10::optional<at::ScalarType> scalarType =
               pop(stack).toOptional<at::ScalarType>();
           c10::optional<c10::Device> device =
               pop(stack).toOptional<c10::Device>();
           at::Tensor self = pop(stack).toTensor();
           push(
               stack,
               to_dispatch(self, device, scalarType, non_blocking, copy));
           return 0;
         },
         aliasAnalysisFromSchema()),
     Operator(
         "aten::to(Tensor(a) self, int? dtype=None, bool non_blocking=False, bool copy=False) -> Tensor(a|b)",
         [](Stack& stack) {
           bool non_blocking;
           bool copy;
           pop(stack, non_blocking, copy);
           c10::optional<at::ScalarType> scalarType =
               pop(stack).toOptional<at::ScalarType>();
           c10::optional<c10::Device> device = c10::nullopt;
           at::Tensor self = pop(stack).toTensor();
           push(
               stack,
               to_dispatch(self, device, scalarType, non_blocking, copy));
           return 0;
         },
         aliasAnalysisFromSchema()),
     Operator(
         "aten::to(Tensor(a) self, bool non_blocking=False, bool copy=False) -> Tensor(a|b)",
         [](Stack& stack) {
           at::Tensor self;
           bool non_blocking;
           bool copy;
           pop(stack, self, non_blocking, copy);
           c10::optional<c10::Device> device = c10::nullopt;
           c10::optional<at::ScalarType> scalarType = c10::nullopt;
           push(
               stack,
               to_dispatch(self, device, scalarType, non_blocking, copy));
           return 0;
         },
         aliasAnalysisFromSchema()),
     Operator(
         "aten::eq(Device a, Device b) -> bool",
         [](Stack& stack) {
           auto a = pop(stack).toDevice();
           auto b = pop(stack).toDevice();
           push(stack, a == b);
           return 0;
         },
         aliasAnalysisFromSchema()),
     Operator(
         "prim::device(Tensor a) -> Device",
         [](Stack& stack) {
           push(stack, pop(stack).toTensor().device());
           return 0;
         },
         aliasAnalysisFromSchema()),
     Operator(
         "prim::dtype(Tensor a) -> int",
         [](Stack& stack) {
           at::Tensor a;
           pop(stack, a);
           push(stack, static_cast<int64_t>(a.scalar_type()));
           return 0;
         },
         aliasAnalysisFromSchema()),
     Operator(
         "prim::requires_grad(Tensor a) -> bool",
         [](Stack& stack) {
           at::Tensor a;
           pop(stack, a);
           push(stack, a.requires_grad());
           return 0;
         },
         aliasAnalysisFromSchema()),
     Operator(
         "prim::shape(Tensor a) -> int[]",
         [](Stack& stack) {
           at::Tensor a;
           pop(stack, a);
           push(stack, a.sizes());
           return 0;
         },
         aliasAnalysisFromSchema()),
     Operator(
         "prim::grad(Tensor a) -> Tensor(*)",
         [](Stack& stack) {
           at::Tensor a;
           pop(stack, a);
           push(stack, a.grad());
           return 0;
         },
         aliasAnalysisFromSchema()),
     Operator(
         "prim::data(Tensor(a) a) -> Tensor(a)",
         [](Stack& stack) {
           at::Tensor a;
           pop(stack, a);
           push(stack, autograd::Variable(a).variable_data());
           return 0;
         },
         aliasAnalysisFromSchema()),
     Operator(
         "prim::is_cuda(Tensor a) -> bool",
         [](Stack& stack) {
           at::Tensor a;
           pop(stack, a);
           push(stack, a.is_cuda());
           return 0;
         },
         aliasAnalysisFromSchema()),
     Operator(
         "prim::is_sparse(Tensor a) -> bool",
         [](Stack& stack) {
           at::Tensor a;
           pop(stack, a);
           push(stack, a.is_sparse());
           return 0;
         },
         aliasAnalysisFromSchema()),
     Operator(
         "prim::is_mkldnn(Tensor a) -> bool",
         [](Stack& stack) {
           at::Tensor a;
           pop(stack, a);
           push(stack, a.is_mkldnn());
           return 0;
         },
         aliasAnalysisFromSchema()),
     Operator(
         "prim::is_quantized(Tensor a) -> bool",
         [](Stack& stack) {
           at::Tensor a;
           pop(stack, a);
           push(stack, a.is_quantized());
           return 0;
         },
         aliasAnalysisFromSchema()),
     Operator(
         "prim::layout(Tensor a) -> int",
         [](Stack& stack) {
           at::Tensor a;
           pop(stack, a);
           push(stack, a.layout());
           return 0;
         },
         aliasAnalysisFromSchema()),
     Operator(
         "aten::cpu(Tensor(a) self) -> Tensor(a|b)",
         [](Stack& stack) {
           at::Tensor a;
           pop(stack, a);
           push(stack, a.cpu());
           return 0;
         },
         aliasAnalysisFromSchema()),
     Operator(
         "prim::type(Device self) -> str",
         [](Stack& stack) {
           auto d = pop(stack);
<<<<<<< HEAD
           push(stack, d.toDevice().str());
=======
           push(
               stack,
               DeviceTypeName(d.toDevice().type(), /* lower_case=*/true));
           return 0;
         },
         aliasAnalysisFromSchema()),
     Operator(
         "prim::index(Device self) -> int?",
         [](Stack& stack) {
           auto d = pop(stack).toDevice();
           if (d.has_index()) {
             push(stack, d.index());
           } else {
             push(stack, IValue());
           }
>>>>>>> 5b922918
           return 0;
         },
         aliasAnalysisFromSchema()),
     Operator(
         // TODO return generator object when torchscript supports RNG
         // first-class
         "aten::manual_seed(int seed) -> ()",
         [](Stack& stack) {
           at::manual_seed(pop(stack).toInt());
           return 0;
         },
         aliasAnalysisFromSchema()),
     Operator(
         "aten::cuda(Tensor(a) self) -> Tensor(a|b)",
         [](Stack& stack) {
           at::Tensor a;
           pop(stack, a);
           push(stack, a.cuda());
           return 0;
         },
         aliasAnalysisFromSchema()),
     Operator(
         "aten::grad(Tensor[] outputs, Tensor[] inputs, Tensor?[]? grad_outputs=None, bool? retain_graph=None, bool create_graph=False, bool allow_unused=False) -> Tensor?[]",
         [](Stack& stack) {
           bool allow_unused = pop(stack).toBool();
           bool create_graph = pop(stack).toBool();
           auto retain_graph = pop(stack).toOptional<bool>();
           auto grad_outputs = pop(stack);
           auto inputs = pop(stack).toTensorList();
           auto outputs = pop(stack).toTensorList();
           std::vector<torch::autograd::Variable> input_vars(
               inputs.begin(), inputs.end());
           std::vector<torch::autograd::Variable> output_vars(outputs.begin(), outputs.end());
           std::vector<torch::autograd::Variable> gradients;

           if (!grad_outputs.isNone()) {
             for (const IValue& v : grad_outputs.toListRef()) {
               gradients.emplace_back(v.isNone() ? at::Tensor() : v.toTensor());
             }
           }

           auto res = torch::autograd::grad(
               output_vars,
               input_vars,
               gradients,
               retain_graph,
               create_graph,
               allow_unused);

           c10::impl::GenericList res_list{OptionalType::ofTensor()};
           for (const at::Tensor& t : res) {
             res_list.emplace_back(t.defined() ? t : IValue());
           }
           push(stack, res_list);
           return 0;
         },
         aliasAnalysisFromSchema()),
     // NB: backward op might write to every input tensors in the graph and it's
     // much more expensive to analayze the leaves and sometimes it might retain
     // the whole gradients in every tensor of the Autograd graph with
     // create_graph=True so we use aliasAnalysisConservative for these two OPs
     Operator(
         "aten::backward(Tensor[](a!) tensors, Tensor?[]? grad_tensors=None, bool? retain_graph=None, bool create_graph=False) -> ()",
         [](Stack& stack) {
           bool create_graph = pop(stack).toBool();
           auto retain_graph = pop(stack).toOptional<bool>();
           auto grad_tensors = pop(stack);
           auto outputs = pop(stack).toTensorList();
           std::vector<torch::autograd::Variable> output_vars(
               outputs.begin(), outputs.end());
           std::vector<torch::autograd::Variable> gradients;

           if (!grad_tensors.isNone()) {
             for (const IValue& v : grad_tensors.toListRef()) {
               gradients.emplace_back(v.isNone() ? at::Tensor() : v.toTensor());
             }
           }

           torch::autograd::backward(
               output_vars, gradients, retain_graph, create_graph);
           return 0;
         },
         aliasAnalysisConservative()),
     Operator(
         "aten::backward(Tensor(a!) self, Tensor? gradient=None, bool? retain_graph=None, bool create_graph=False) -> ()",
         [](Stack& stack) {
           bool create_graph = pop(stack).toBool();
           auto retain_graph = pop(stack).toOptional<bool>();
           IValue gradient_ivalue = pop(stack);
           at::Tensor gradient = gradient_ivalue.isNone()
               ? at::Tensor()
               : gradient_ivalue.toTensor();
           at::Tensor self = pop(stack).toTensor();
           bool keep_graph = retain_graph ? retain_graph.value() : create_graph;
           self.backward(gradient, keep_graph, create_graph);
           return 0;
         },
         aliasAnalysisConservative()),
     Operator(
         "aten::requires_grad_(Tensor(a!) self, bool _requires_grad=True) -> Tensor(a!)",
         [](Stack& stack) {
           bool _requires_grad = pop(stack).toBool();
           at::Tensor self = pop(stack).toTensor();
           self.requires_grad_(_requires_grad);
           return 0;
         },
         aliasAnalysisConservative()),
     Operator(
         "prim::AutogradZero() -> Tensor",
         [](Stack& stack) {
           stack.emplace_back(at::Tensor());
           return 0;
         },
         aliasAnalysisSpecialCase()),
     Operator(
         "aten::save(t item, str filename) -> ()",
         [](Stack& stack) {
           auto filename = pop(stack).toStringRef();
           auto ivalue = pop(stack);

           // Pickle the tensor
           auto data = jit::pickle_save(ivalue);

           // Write file
           std::fstream output(filename, std::ios::out | std::ios::binary);
           output.write(data.data(), data.size());
           return 0;
         },
         aliasAnalysisFromSchema()),
     Operator(
         prim::Print,
         [](const Node* node) -> Operation {
           size_t num_inputs = node->inputs().size();
           return [num_inputs](Stack& stack) {
             std::stringstream ss;
             bool first = true;
             for (const IValue& i : last(stack, num_inputs)) {
               if (!first)
                 ss << " ";
               first = false;
               ss << i;
             }
             drop(stack, num_inputs);
             ss << std::endl;
             auto* handler = getPrintHandler();
             TORCH_INTERNAL_ASSERT(handler);
             handler(ss.str());
             return 0;
           };
         },
         aliasAnalysisSpecialCase()),
     Operator(
         prim::BroadcastSizes,
         [](const Node* node) -> Operation {
           size_t num_inputs = node->inputs().size();
           return [num_inputs](Stack& stack) {
             std::vector<int64_t> size;
             size.reserve(8);
             for (size_t i = 0; i < num_inputs; ++i) {
               size = at::infer_size(
                   size, peek(stack, i, num_inputs).toIntVector());
             }
             drop(stack, num_inputs);
             push(stack, IValue(std::move(size)));
             return 0;
           };
         },
         aliasAnalysisSpecialCase()),
     Operator(
         prim::ChunkSizes,
         [](const Node* node) -> Operation {
           int64_t raw_dim = node->i(attr::dim);
           int64_t chunks = node->i(attr::chunks);
           return [raw_dim, chunks](Stack& stack) {
             c10::List<int64_t> shape = pop(stack).toIntList();
             c10::List<int64_t> regular_shape = shape.copy();
             c10::List<int64_t> last_shape = shape.copy();
             int64_t dim = at::maybe_wrap_dim(raw_dim, shape.size());
             TORCH_CHECK(
                 dim < (int64_t)regular_shape.size(),
                 "Dimension out of range for chunk");
             int64_t split_size = (regular_shape[dim] + chunks - 1) / chunks;
             regular_shape[dim] =split_size;
             if (shape[dim] % chunks == 0) {
               last_shape[dim] = split_size;
             } else {
               int64_t num_splits = std::max<int64_t>(
                   (shape[dim] + split_size - 1) / split_size, 1);
               last_shape[dim] =
                   split_size - (split_size * num_splits - shape[dim]);
               AT_ASSERT(last_shape[dim] >= 0);
             }
             push(stack, std::move(regular_shape));
             push(stack, std::move(last_shape));
             return 0;
           };
         },
         aliasAnalysisSpecialCase()),
     Operator(
         FunctionSchema(
             "aten::warn",
             "",
             {Argument("message", StringType::get()),
              Argument("stacklevel", IntType::get(), c10::nullopt, 2, true)},
             {}),
         [](const Node* node) -> Operation {
           auto range = node->sourceRange().source();
           if (range->filename()) {
             auto line = range->starting_line_no() +
                 range->lineno_for_offset(node->sourceRange().start());
             return [=](Stack& stack) {
               drop(stack, 1);
               c10::SourceLocation location{
                   "", range->filename()->c_str(), uint32_t(line)};
               c10::Warning::warn(location, pop(stack).toStringRef());
               return 0;
             };
           }

           return [=](Stack& stack) {
             drop(stack, 1);
             AT_WARN(pop(stack).toStringRef());
             return 0;
           };
         },
         aliasAnalysisFromSchema()),
     Operator(
         "prim::RaiseException(str msg) -> ()",
         [](Stack& stack) {
           throw JITException(pop(stack).toStringRef());
           return 0;
         },
         aliasAnalysisFromSchema()),

     Operator(
         "prim::IgnoredPythonOp(...) -> None",
         [](Stack& stack) {
           throw JITException(
               "This Python function is annotated to be ignored"
               " and cannot be and has not been included in the exported"
               " binary, meaning that it cannot be executed now."
               " Make sure that ignored operations are never executed after"
               " import");
           return 0;
         },
         aliasAnalysisFromSchema()),

     Operator(
         c10::onnx::Reshape,
         [](Stack& stack) {
           at::Tensor input, shape;
           pop(stack, input, shape);
           shape = shape.contiguous();
           AT_ASSERT(shape.ndimension() == 1);
           at::IntArrayRef shape_list(shape.data_ptr<int64_t>(), shape.size(0));
           push(stack, input.reshape(shape_list));
           return 0;
         },
         aliasAnalysisSpecialCase()),
     Operator(
         c10::onnx::Shape,
         [](Stack& stack) {
           auto t = pop(stack).toTensor();
           at::IntArrayRef sizes = t.sizes();
           auto sizes_tensor = torch::empty(
               {static_cast<int64_t>(sizes.size())}, at::dtype(at::kLong));
           auto accessor = sizes_tensor.accessor<int64_t, 1>();
           for (size_t i = 0; i < sizes.size(); ++i) {
             accessor[i] = sizes[i];
           }
           stack.emplace_back(sizes_tensor);
           return 0;
         },
         aliasAnalysisSpecialCase()),
     Operator(
         "prim::AutogradAnyNonZero(...) -> bool",
         [](const Node* node) -> Operation {
           size_t num_inputs = node->inputs().size();
           return [num_inputs](Stack& stack) {
             bool result = false;
             for (const IValue& v : last(stack, num_inputs)) {
               if (v.isTensor()) {
                 if (v.toTensor().defined()) {
                   result = true;
                   break;
                 }
               } else if (v.isTensorList()) {
                 for (const at::Tensor& t : v.toTensorVector()) {
                   if (t.defined()) {
                     result = true;
                   }
                 }
                 if (result) {
                   break;
                 }
               } else {
                 TORCH_INTERNAL_ASSERT(false);
               }
             }
             drop(stack, num_inputs);
             stack.emplace_back(result);
             return 0;
           };
         },
         aliasAnalysisFromSchema()),
     Operator(
         prim::AutogradAdd,
         [](Stack& stack) {
           at::Tensor a, b;
           pop(stack, a, b);
           if (!a.defined() && !b.defined()) {
             // undef + undef == undef
             stack.emplace_back(a);
           }
           else if (!a.defined()) {
             stack.emplace_back(b);
           }
           else if (!b.defined()) {
             stack.emplace_back(a);
           } else {
             stack.emplace_back(a + b);
           }
           return 0;
         },
         aliasAnalysisSpecialCase()),
     Operator(
         "aten::_grad_sum_to_size(Tensor(a) self, int[]? size) -> Tensor(a)",
         [](Stack& stack) {
           IValue self, size;
           pop(stack, self, size);
           if (size.isNone()) {
             push(stack, std::move(self));
           } else {
             push(
                 stack,
                 at::sum_to(self.toTensor(), size.toIntVector()));
           }
           return 0;
         },
         aliasAnalysisFromSchema()),
     Operator(
         "aten::_size_if_not_equal(int[] self_size, int[] other_size) -> int[]?",
         [](Stack& stack) {
           IValue self_size, other_size;
           pop(stack, self_size, other_size);
           auto s = self_size.toIntVector();
           auto o = other_size.toIntVector();
           if (s == o) {
             push(stack, IValue());
           } else {
             push(stack, s);
           }
           return 0;
         },
         aliasAnalysisFromSchema()),
     Operator(
         prim::TupleUnpack,
         [](const Node* node) -> Operation {
           size_t num_elems = node->outputs().size();
           return [=](Stack& stack) {
             tupleUnpackFunc(num_elems, stack);
             return 0;
           };
         },
         aliasAnalysisSpecialCase()),
     Operator(
         prim::TupleSlice,
         [](const Node* node) -> Operation {
           int64_t beg_ind = node->i(attr::beg);
           int64_t end_ind = node->i(attr::end);
           return [=](Stack& stack) {
             auto tuple = pop(stack).toTuple();
             std::vector<IValue> output_elems;
             output_elems.reserve(end_ind - beg_ind);
             for (int64_t i = beg_ind; i < end_ind; ++i) {
               output_elems.emplace_back(tuple->elements()[i]);
             }
             push(stack, c10::ivalue::Tuple::create(std::move(output_elems)));
             return 0;
           };
         },
         aliasAnalysisSpecialCase()),
     Operator(
         prim::TupleIndex,
         [](Stack& stack) {
           int64_t index = pop(stack).toInt();
           auto tuple = pop(stack).toTuple();
           auto norm_index = normalizeIndex(index, tuple->elements().size());
           if (norm_index < 0 ||
               norm_index > static_cast<int64_t>(tuple->elements().size())) {
             throw std::out_of_range("Tuple list index out of range");
           }
           stack.emplace_back(tuple->elements()[norm_index]);
           return 0;
         },
         aliasAnalysisSpecialCase()),
     Operator(
         prim::TupleConstruct,
         [](const Node* node) -> Operation {
           size_t num_inputs = node->inputs().size();
           auto type = node->output()->type()->expect<TupleType>();
           bool named = type->name().has_value();
           return [=](Stack& stack) {
             std::vector<IValue> elems{
                 std::make_move_iterator(stack.end() - num_inputs),
                 std::make_move_iterator(stack.end())};
             drop(stack, num_inputs);
             push(
                 stack,
                 named ? c10::ivalue::Tuple::createNamed(std::move(elems), type)
                       : c10::ivalue::Tuple::create(std::move(elems)));
             return 0;
           };
         },
         aliasAnalysisSpecialCase()),
     Operator(
         prim::ConstantChunk,
         [](const Node* node) -> Operation {
           int64_t chunks = node->i(attr::chunks);
           int64_t dim = node->i(attr::dim);
           auto outputs_used = fmap(node->outputs(), [](const Value* v) {
             return v->uses().size() > 0;
           });
           return [=](Stack& stack) {
             RECORD_FUNCTION("chunk", last(stack, 1));

             at::Tensor t;
             pop(stack, t);
             auto result = at::chunk(t, chunks, dim);
             stack.insert(
                 stack.end(),
                 std::make_move_iterator(result.begin()),
                 std::make_move_iterator(result.end()));
             // NB: Chunk can sometimes return a smaller number of outputs.
             int64_t num_results = result.size();
             if (num_results != chunks) {
               if (num_results > chunks) {
                 TORCH_CHECK(
                     num_results == chunks,
                     "Expected chunk to return ",
                     chunks,
                     " outputs, but got ",
                     num_results);
               }
               for (int64_t i = num_results; i < chunks; ++i) {
                 TORCH_CHECK(
                     !outputs_used[i],
                     "Expected chunk to return at least ",
                     chunks,
                     " outputs, but got only ",
                     num_results);
                 // We know that the output is unused, so it's ok to push
                 // anything on the stack.
                 stack.emplace_back();
               }
             }
             return 0;
           };
         },
         aliasAnalysisSpecialCase()),
     Operator(
         prim::ListUnpack,
         [](const Node* node) -> Operation {
           const auto num_outputs = node->outputs().size();
           ListTypePtr lt = node->input()->type()->expect<ListType>();
           if (lt->getElementType() == IntType::get()) {
             return [=](Stack& stack) {
               auto list = pop(stack).toIntList();
               TORCH_CHECK(
                   list.size() == num_outputs,
                   "Expected ",
                   num_outputs,
                   " elements in a list but found ",
                   list.size());
               push_list_elements(stack, list);
               return 0;
             };
           } else if (lt->getElementType() == FloatType::get()) {
             return [=](Stack& stack) {
               auto list = pop(stack).toDoubleList();
               TORCH_CHECK(
                   list.size() == num_outputs,
                   "Expected ",
                   num_outputs,
                   " elements in a list but found ",
                   list.size());
               push_list_elements(stack, list);
               return 0;
             };
           } else if (lt->getElementType() == TensorType::get()) {
             return [=](Stack& stack) {
               auto list = pop(stack).toTensorList();
               TORCH_CHECK(
                   list.size() == num_outputs,
                   "Expected ",
                   num_outputs,
                   " elements in a list but found ",
                   list.size());
               push_list_elements(stack, list);
               return 0;
             };
           } else {
             return [=](Stack& stack) {
               auto list = pop(stack).toList();
               TORCH_CHECK(
                   list.size() == num_outputs,
                   "Expected ",
                   num_outputs,
                   " elements in a list but found ",
                   list.size());
               push_list_elements(stack, list);
               return 0;
             };
           }
         },
         aliasAnalysisSpecialCase()),
     Operator(
         prim::ListConstruct,
         [](const Node* node) -> Operation {
           const auto num_inputs = node->inputs().size();
           ListTypePtr lt = node->output()->type()->expect<ListType>();
           if (IntType::get() == lt->getElementType()) {
             return listConstruct<int64_t>(num_inputs);
           } else if (FloatType::get() == lt->getElementType()) {
             return listConstruct<double>(num_inputs);
           } else if (lt->getElementType() == BoolType::get()) {
             return listConstruct<bool>(num_inputs);
           } else if (lt->getElementType()->isSubtypeOf(TensorType::get())) {
             return [=](Stack& stack) {
               tensorListConstructFunc(num_inputs, stack);
               return 0;
             };
           } else {
             TypePtr elementType = lt->getElementType();
             return [=](Stack& stack) {
               const size_t stack_size = stack.size();
               auto vals = c10::impl::GenericList(elementType);
               vals.reserve(num_inputs);
               for (size_t i = stack_size - num_inputs; i < stack_size; ++i) {
                 vals.emplace_back(std::move(stack[i]));
               }
               drop(stack, num_inputs);
               push(stack, std::move(vals));
               return 0;
             };
           }
         },
         aliasAnalysisSpecialCase()),
     Operator(
         prim::DictConstruct,
         [](const Node* node) -> Operation {
           const auto num_inputs = node->inputs().size();
           if (num_inputs % 2 != 0) {
             throw std::runtime_error(
                 "DictConstruct must have an even number of inputs");
           }
           TORCH_INTERNAL_ASSERT(
               node->outputs().size() == 1,
               "DictConstruct must have exactly one output");
           TypePtr output_type = node->outputs()[0]->type();
           auto dt = output_type->expect<DictType>();
           TypePtr key_type = dt->getKeyType();
           TypePtr value_type = dt->getValueType();
           return [=](Stack& stack) {
             auto vals = c10::impl::GenericDict(key_type, value_type);
             vals.reserve(num_inputs / 2);
             for (size_t i = 0; i < num_inputs; i += 2) {
               auto val = pop(stack);
               auto key = pop(stack);
               vals.insert_or_assign(std::move(key), std::move(val));
             }
             push(stack, std::move(vals));
             return 0;
           };
         },
         aliasAnalysisSpecialCase()),
     Operator(
         "aten::dict() -> Dict(str, Tensor)",
         [](Stack& stack) {
           auto dict =
               c10::impl::GenericDict(StringType::get(), TensorType::get());
           push(stack, dict);
           return 0;
         },
         aliasAnalysisFromSchema()),
     Operator(
         "aten::_unwrap_optional(t(a)? optional) -> t(a)",
         [](Stack& stack) {
           auto val = pop(stack);
           TORCH_CHECK(!val.isNone(), "Unwrapping null optional");
           push(stack, std::move(val));
           return 0;
         },
         aliasAnalysisFromSchema()),
     // This op is no longer generated, but old models use it instead of
     // unchecked_cast, so we keep it here so it gets handled correctly.
     Operator(
         "prim::unchecked_unwrap_optional(t(a)? optional) -> t(a)",
         noop,
         aliasAnalysisFromSchema()),
     Operator(prim::unchecked_cast, noop, aliasAnalysisSpecialCase()),
     Operator(
         prim::fork,
         [](const Node* node) -> Operation {
           Code code(node->g(attr::Subgraph));
           int n_inputs = node->inputs().size();
           AT_ASSERT(node->blocks().size() == 0);
           AT_ASSERT(node->hasAttribute(attr::Subgraph));
           return [=](Stack& stack) {
             // Move inputs to a separate stack
             InterpreterState forked_interprester(code);
             InterpreterContinuation continuation(
                 forked_interprester,
                 Stack(stack.end() - n_inputs, stack.end()),
                 autograd::GradMode::is_enabled());
             drop(stack, n_inputs);

             push(stack, forked_interprester.getFuture());

             at::launch(std::move(continuation));
             return 0;
           };
         },
         aliasAnalysisSpecialCase()),
     Operator(
         "aten::wait(Future(t) self) -> t",
         [](Stack& stack) {
           TORCH_CHECK(
               false, "wait is implemented directly in the interpreter");
           return 0;
         },
         aliasAnalysisSpecialCase()),
     Operator(
         prim::Uninitialized,
         [](Stack& stack) {
           push(stack, IValue::uninitialized());
           return 0;
         },
         aliasAnalysisSpecialCase()),
     Operator(
         prim::CreateObject,
         [](const Node* node) -> Operation {
           const auto type = node->output()->type()->expect<ClassType>();
           const size_t numAttrs = type->numAttributes();
           auto cu = type->compilation_unit();
           return [cu, type, numAttrs](Stack& stack) {
             auto userObj = c10::ivalue::Object::create(
                 c10::StrongTypePtr(cu, type), numAttrs);
             push(stack, std::move(userObj));
             return 0;
           };
         },
         aliasAnalysisSpecialCase()),
     Operator(
         prim::isinstance,
         [](const Node* node) -> Operation {
           std::vector<TypePtr> types = node->tys(attr::types);
           bool is_list = false;
           bool is_tuple = false;
           for (const std::string& kind : node->ss(attr::kinds)) {
             if (kind == "list") {
               is_list = true;
             } else if (kind == "tuple") {
               is_tuple = true;
             } else {
               TORCH_INTERNAL_ASSERT(false, "unrecognized type kind ", kind);
             }
           }
           return [types, is_list, is_tuple](Stack& stack) {
             TypePtr ty = pop(stack).type();
             if ((is_list && ty->kind() == ListType::Kind) ||
                 (is_tuple && ty->kind() == TupleType::Kind)) {
               push(stack, true);
               return 0;
             }
             for (const TypePtr& to_check : types) {
               if (ty->isSubtypeOf(to_check)) {
                 push(stack, true);
                 return 0;
               }
             }
             push(stack, false);
             return 0;
           };
         },
         aliasAnalysisSpecialCase())});

RegisterOperators logging_operators(
    {Operator(
         "prim::AddStatValue(str key, int val) -> ()",
         [](Stack& stack) {
           auto val = pop(stack).toInt();
           auto key = pop(stack).toString();

           auto schema =
               parseSchema("prim::AddStatValue(str key, int val) -> ()");
           // TODO: remove this custom tracing code once the custom op bugfix
           // lands
           if (jit::tracer::isTracing()) {
             const auto& graph = tracer::getTracingState()->graph;
             Node* node = graph->create(prim::AddStatValue, /*num_outputs=*/0);
             tracer::recordSourceLocation(node);
             node->addInput(insertConstant(*graph, key));
             tracer::addInputs(node, "val", val);
             graph->insertNode(node);
           }
           torch::jit::logging::getLogger()->addStatValue(*key, val);
           return 0;
         },
         aliasAnalysisFromSchema()),
     Operator(
         "prim::TimePoint() -> int",
         [](Stack& stack) {
           auto schema = parseSchema("prim::TimePoint() -> int");
           Node* node = nullptr;
           // TODO: remove this custom tracing code once the custom op bugfix
           // lands
           if (jit::tracer::isTracing()) {
             const auto& graph = tracer::getTracingState()->graph;
             Node* node = graph->create(prim::TimePoint, /*num_outputs=*/0);
             tracer::recordSourceLocation(node);
             graph->insertNode(node);
           }
           auto output = autograd::profiler::getTime();
           push(stack, output);
           if (jit::tracer::isTracing()) {
             jit::tracer::addOutput(node, output);
           }
           return 0;
         },
         aliasAnalysisFromSchema())});

// define implementations for primitive number ops
#define DEFINE_GENERIC_OP(aten_op, int_op, float_op, int_result, float_result) \
  Operator(                                                                    \
      #aten_op "(int a, int b) -> " #int_result,                               \
      [](Stack& stack) {                                                       \
        int64_t a, b;                                                          \
        pop(stack, a, b);                                                      \
        push(stack, int_op);                                                   \
        return 0;                                                              \
      },                                                                       \
      aliasAnalysisFromSchema()),                                              \
      Operator(                                                                \
          #aten_op "(float a, float b) -> " #float_result,                     \
          [](Stack& stack) {                                                   \
            double a, b;                                                       \
            pop(stack, a, b);                                                  \
            push(stack, float_op);                                             \
            return 0;                                                          \
          },                                                                   \
          aliasAnalysisFromSchema())

#define DEFINE_INT_FLOAT_OP(aten_op, op, result)   \
  Operator(                                        \
      #aten_op "(int a, float b) -> " #result,     \
      [](Stack& stack) {                           \
        int64_t a;                                 \
        double b;                                  \
        pop(stack, a, b);                          \
        push(stack, op);                           \
        return 0;                                  \
      },                                           \
      aliasAnalysisFromSchema()),                  \
      Operator(                                    \
          #aten_op "(float a, int b) -> " #result, \
          [](Stack& stack) {                       \
            double a;                              \
            int64_t b;                             \
            pop(stack, a, b);                      \
            push(stack, op);                       \
            return 0;                              \
          },                                       \
          aliasAnalysisFromSchema())

#define DEFINE_INT_OP(aten_op, op)                          \
  Operator(                                                 \
      #aten_op "(int a, int b) -> int",                     \
      [](Stack& stack) {                                    \
        int64_t a, b;                                       \
        pop(stack, a, b);                                   \
        push(stack, op); /* NOLINT(hicpp-signed-bitwise) */ \
        return 0;                                           \
      },                                                    \
      aliasAnalysisFromSchema())

#define DEFINE_STR_CMP_OP(aten_op, op)     \
  Operator(                                \
      #aten_op "(str a, str b) -> bool",   \
      [](Stack& stack) {                   \
        auto b = pop(stack).toStringRef(); \
        auto a = pop(stack).toStringRef(); \
        push(stack, op);                   \
        return 0;                          \
      },                                   \
      aliasAnalysisFromSchema())

// define a primitive op over Scalar operands.
// it's necessary to register this overload following
// int/float variations to avoid trapping Scalar args
// in unintended implicit conversions
#define DEFINE_SCALAR_BINARY_OP(aten_op, int_op, float_op, result) \
  Operator( \
    #aten_op "(Scalar a, Scalar b) -> " #result, \
    [](Stack& stack) { \
      IValue x, y; \
      pop(stack, x, y); \
      if (x.isDouble()) { \
        if (y.isDouble()) { \
          double a = x.toDouble(); \
          double b = y.toDouble(); \
          push(stack, float_op); \
        } else { \
          double a = x.toDouble(); \
          int64_t b = y.toInt(); \
          push(stack, float_op); \
        } \
      } else { \
        if (y.isDouble()) { \
          int64_t a = x.toInt(); \
          double b = y.toDouble(); \
          push(stack, float_op); \
        } else { \
          int64_t a = x.toInt(); \
          int64_t b = y.toInt(); \
          push(stack, int_op); \
        } \
      } \
      return 0; \
    }, \
    aliasAnalysisFromSchema() \
  )

#define DEFINE_BINARY_OP(aten_op, op)               \
  DEFINE_GENERIC_OP(aten_op, op, op, int, float),   \
  DEFINE_INT_FLOAT_OP(aten_op, op, float),          \
  DEFINE_SCALAR_BINARY_OP(aten_op, op, op, Scalar)

#define DEFINE_BINARY_FLOAT_OP(aten_op, op)         \
  DEFINE_GENERIC_OP(aten_op, op, op, float, float), \
  DEFINE_INT_FLOAT_OP(aten_op, op, float),          \
  DEFINE_SCALAR_BINARY_OP(aten_op, op, op, float)

#define DEFINE_COMPARISON_OP(aten_op, op)         \
  DEFINE_GENERIC_OP(aten_op, op, op, bool, bool), \
  DEFINE_INT_FLOAT_OP(aten_op, op, bool),         \
  DEFINE_SCALAR_BINARY_OP(aten_op, op, op, bool), \
  DEFINE_STR_CMP_OP(aten_op, op)

#define DEFINE_UNARY_INT_OP(aten_op, op, result) \
  Operator(                                      \
      #aten_op "(int a) -> " #result,            \
      [](Stack& stack) {                         \
        int64_t a;                               \
        pop(stack, a);                           \
        push(stack, op);                         \
        return 0;                                \
      },                                         \
      aliasAnalysisFromSchema())

#define DEFINE_UNARY_FLOAT_OP(aten_op, op, result) \
  Operator(                                        \
      #aten_op "(float a) -> " #result,            \
      [](Stack& stack) {                           \
        double a;                                  \
        pop(stack, a);                             \
        push(stack, op);                           \
        return 0;                                  \
      },                                           \
      aliasAnalysisFromSchema())

#define DEFINE_UNARY_OP(aten_op, op, int_result, float_result) \
  DEFINE_UNARY_INT_OP(aten_op, op, int_result),                \
  DEFINE_UNARY_FLOAT_OP(aten_op, op, float_result),            \
  Operator( \
  #aten_op "(Scalar a) -> Scalar", \
  [](Stack& stack) { \
    IValue x; \
    pop(stack, x); \
    if (x.isDouble()) { \
      double a = x.toDouble(); \
      push(stack, static_cast<float_result>(op)); \
    } else { \
      int64_t a = x.toInt(); \
      push(stack, static_cast<int_result>(op)); \
    } \
    return 0; \
  }, \
  aliasAnalysisFromSchema() \
)
#define DEFINE_BOOL_OP(aten_op, op)        \
  Operator(                                \
      #aten_op "(bool a, bool b) -> bool", \
      [](Stack& stack) {                   \
        bool a, b;                         \
        pop(stack, a, b);                  \
        push(stack, op);                   \
        return 0;                          \
      },                                   \
      aliasAnalysisFromSchema())

// Equivalent to list.at(idx)
template <typename T>
T getItem(const c10::List<T>& list, int64_t idx) {
  const int64_t list_size = list.size();
  const int64_t normalized_idx = normalizeIndex(idx, list_size);
  if (normalized_idx < 0 || normalized_idx >= list_size) {
    throw std::out_of_range("list index out of range");
  }
  return list.get(normalized_idx);
}

template <typename T>
void setItem(const c10::List<T>& list, int64_t idx, T&& value) {
  const int64_t list_size = list.size();
  const int64_t normalized_idx = normalizeIndex(idx, list_size);
  if (normalized_idx < 0 || normalized_idx >= list_size) {
    throw std::out_of_range("list index out of range");
  }
  list.set(normalized_idx, std::move(value));
}

template <typename T>
int listAppend(Stack& stack) {
  T el = pop(stack).to<T>();
  c10::List<T> list = pop(stack).to<c10::List<T>>();

  list.push_back(std::move(el));
  push(stack, std::move(list));

  return 0;
}

template <typename T>
int listReverse(Stack& stack) {
  c10::List<T> list = pop(stack).to<c10::List<T>>();

  std::reverse(list.begin(), list.end());

  return 0;
}

template <typename T> int minList(Stack &stack) {
  c10::List<T> a = pop(stack).to<c10::List<T>>();
  c10::List<T> b = pop(stack).to<c10::List<T>>();

  size_t min_size = std::min(a.size(), b.size());
  for (size_t i = 0; i < min_size; i++) {
    if (a[i] == b[i]) {
      continue;
    }

    push(stack, a[i] < b[i] ? a : b);
    return 0;
  }

  push(stack, b.size() < a.size() ? b : a);
  return 0;
}

template <typename T> int maxList(Stack &stack) {
  c10::List<T> a = pop(stack).to<c10::List<T>>();
  c10::List<T> b = pop(stack).to<c10::List<T>>();

  size_t min_size = std::min(a.size(), b.size());
  for (size_t i = 0; i < min_size; i++) {
    if (a[i] == b[i]) {
      continue;
    }

    push(stack, a[i] > b[i] ? a : b);
    return 0;
  }

  push(stack, b.size() > a.size() ? b : a);
  return 0;
}

template <typename T>
int listPopImpl(Stack& stack, const char* empty_message) {
  int64_t idx = pop(stack).to<int64_t>();
  c10::List<T> list = pop(stack).to<c10::List<T>>();

  const int64_t list_size = list.size();
  const int64_t normalized_idx = normalizeIndex(idx, list_size);

  if (list_size == 0) {
    AT_ERROR(empty_message);
  }

  push(stack, getItem(list, idx));
  list.erase(list.begin() + normalized_idx);

  return 0;
}

template <typename T>
int listPop(Stack& stack) {
  return listPopImpl<T>(stack, "pop from empty list");
}

template <typename T>
int listClear(Stack& stack) {
  c10::List<T> list = pop(stack).to<c10::List<T>>();

  list.clear();
  return 0;
}

template <typename T>
int listDelete(Stack& stack) {
  listPopImpl<T>(stack, "pop index out of range");
  pop(stack);
  return 0;
}


template <typename T>
int listInsert(Stack& stack) {
  T elem = pop(stack).to<T>();
  int64_t idx = pop(stack).to<int64_t>();
  c10::List<T> list = pop(stack).to<c10::List<T>>();

  const int64_t list_size = list.size();
  const int64_t normalized_idx = normalizeIndex(idx, list_size);

  if (normalized_idx < 0 || normalized_idx >= list_size) {
    if (normalized_idx < 0) {
      list.insert(list.begin(), elem);
    } else {
      list.push_back(elem);
    }
  } else {
    list.insert(list.begin() + normalized_idx, elem);
  }

  return 0;
}

template <typename T>
int listRemove(Stack& stack) {
  T elem = pop(stack).to<T>();
  c10::List<T> list = pop(stack).to<c10::List<T>>();

  auto pos = std::find(list.begin(), list.end(), elem);

  if (pos != list.end()) {
    list.erase(pos);
  } else {
    AT_ERROR("list.remove(x): x not in list");
  }

  return 0;
}

template <typename T>
int listMin(Stack& stack) {
  c10::List<T> list = pop(stack).to<c10::List<T>>();
  size_t list_size = list.size();
  if (list_size == 0) {
    throw std::runtime_error("min() arg is an empty sequence");
  }

  T min_elem = list[0];
  for (size_t i = 1; i < list_size; ++i) {
    T elem = list[i];
    min_elem = elem < min_elem ? elem : min_elem;
  }

  stack.push_back(min_elem);
  return 0;
}

template <typename T>
int listMax(Stack& stack) {
  c10::List<T> list = pop(stack).to<c10::List<T>>();
  size_t list_size = list.size();
  if (list_size == 0) {
    throw std::runtime_error("max() arg is an empty sequence");
  }

  T max_elem = list[0];
  for (size_t i = 1; i < list_size; ++i) {
    T elem = list[i];
    max_elem = elem > max_elem ? elem : max_elem;
  }

  stack.push_back(max_elem);
  return 0;
}

template <>
int listRemove<at::Tensor>(Stack& stack) {
  at::Tensor elem = pop(stack).to<at::Tensor>();
  c10::List<at::Tensor> list = pop(stack).to<c10::List<at::Tensor>>();

  auto pos = std::find_if(
      list.begin(), list.end(), [&](const at::Tensor& b) {
        const auto cmp_result = elem.eq(b);
        return cmp_result.is_nonzero();
      });

  if (pos != list.end()) {
    list.erase(pos);
  } else {
    AT_ERROR("list.remove(x): x not in list");
  }

  return 0;
}

template <typename T>
int listIndex(Stack& stack) {
  T elem = pop(stack).to<T>();
  c10::List<T> list = pop(stack).to<c10::List<T>>();

  auto pos = std::find(list.begin(), list.end(), elem);

  if (pos != list.end()) {
    push(stack, static_cast<int64_t>(std::distance(list.begin(), pos)));
  } else {
    AT_ERROR("'", elem, "' is not in list");
  }

  return 0;
}

template <>
int listIndex<at::Tensor>(Stack& stack) {
  at::Tensor elem = pop(stack).to<at::Tensor>();
  c10::List<at::Tensor> list = pop(stack).to<c10::List<at::Tensor>>();

  auto pos = std::find_if(
      list.begin(), list.end(), [elem](const at::Tensor& b) {
        const auto cmp_result = elem.eq(b);
        return cmp_result.is_nonzero();
      });

  if (pos != list.end()) {
    push(stack, static_cast<int64_t>(std::distance(list.begin(), pos)));
  } else {
    AT_ERROR("'", elem, "' is not in list");
  }

  return 0;
}

template <typename T>
int listCount(Stack& stack) {
  T elem = pop(stack).to<T>();
  c10::List<T> list = pop(stack).to<c10::List<T>>();

  const int64_t count = std::count(list.begin(), list.end(), elem);
  push(stack, count);

  return 0;
}

template <>
int listCount<at::Tensor>(Stack& stack) {
  at::Tensor elem = pop(stack).to<at::Tensor>();
  c10::List<at::Tensor> list = pop(stack).to<c10::List<at::Tensor>>();

  const int64_t count = std::count_if(
      list.begin(), list.end(), [&](const at::Tensor& b) {
        const auto cmp_result = elem.eq(b);
        return cmp_result.is_nonzero();
      });
  push(stack, count);

  return 0;
}

template<typename T>
int listExtend(Stack& stack) {
  c10::List<T> b = pop(stack).to<c10::List<T>>();
  c10::List<T> a = pop(stack).to<c10::List<T>>();

  a.reserve(a.size() + b.size());
  for (size_t i = 0; i < b.size(); ++i) {
    a.push_back(b.get(i));
  }
  return 0;
}

template <typename T>
int listCopy(Stack& stack) {
  c10::List<T> list = pop(stack).to<c10::List<T>>();
  push(stack, list.copy());
  return 0;
}

template <typename T>
int listSelect(Stack& stack) {
  int64_t idx = pop(stack).to<int64_t>();
  c10::List<T> list = pop(stack).to<c10::List<T>>();

  auto element = getItem(list, idx);
  push(stack, std::move(element));
  return 0;
}

template <typename T>
int listLen(Stack& stack) {
  c10::List<T> a = pop(stack).to<c10::List<T>>();

  const int64_t size = a.size();
  push(stack, size);
  return 0;
}

template <typename T>
int listEq(Stack& stack) {
  c10::List<T> b = pop(stack).to<c10::List<T>>();
  c10::List<T> a = pop(stack).to<c10::List<T>>();
  push(stack, list_is_equal(a, b));
  return 0;
}

template <typename T>
int listNe(Stack& stack) {
  c10::List<T> b = pop(stack).to<c10::List<T>>();
  c10::List<T> a = pop(stack).to<c10::List<T>>();
  push(stack, !list_is_equal(a, b));
  return 0;
}

inline bool tensor_list_equal(const c10::List<at::Tensor>& a, const c10::List<at::Tensor>& b) {
  if (a.size() != b.size()) {
    return false;
  }

  for (size_t i = 0; i < a.size(); ++i) {
    at::Tensor a_element = a[i];
    at::Tensor b_element = b[i];
    // This preserves Python's semantics, which uses eq() to compare two
    // elements, then passes the result to bool().
    // see: https://docs.python.org/3.4/reference/datamodel.html#object.__ge__
    const auto cmp_result = a_element.eq(b_element);
    if (!cmp_result.is_nonzero()) {
      return false;
    }
  }

  return true;
}

// Specialization for at::Tensor, since it doesn't define operator==
template <>
int listEq<at::Tensor>(Stack& stack) {
  c10::List<at::Tensor> b = pop(stack).to<c10::List<at::Tensor>>();
  c10::List<at::Tensor> a = pop(stack).to<c10::List<at::Tensor>>();
  push(stack, tensor_list_equal(a, b));
  return 0;
}

// Specialization for at::Tensor, since it doesn't define operator==
template <>
int listNe<at::Tensor>(Stack& stack) {
  c10::List<at::Tensor> b = pop(stack).to<c10::List<at::Tensor>>();
  c10::List<at::Tensor> a = pop(stack).to<c10::List<at::Tensor>>();
  push(stack, !tensor_list_equal(a, b));
  return 0;
}

template <typename T>
int listList(Stack& stack) {
  c10::List<T> a = pop(stack).to<c10::List<T>>();
  push(stack, a.copy());
  return 0;
}

template <typename T>
int listContains(Stack& stack) {
  auto key = pop(stack).to<T>();
  auto list = pop(stack).to<c10::List<T>>();
  for (const T& item : list) {
    if (item == key) {
      push(stack, true);
      return 0;
    }
  }
  push(stack, false);
  return 0;
}

template <class T>
int listAdd(Stack& stack) {
  c10::List<T> b = pop(stack).to<c10::List<T>>();
  c10::List<T> a = pop(stack).to<c10::List<T>>();

  c10::List<T> ret = make_result_list<T>(a.elementType());

  if (a.use_count() == 1) {
    ret = std::move(a);
  } else {
    ret = a.copy();
  }

  ret.append(std::move(b));

  push(stack, std::move(ret));
  return 0;
}

template <class T>
int listInplaceAdd(Stack& stack) {
  c10::List<T> b = pop(stack).to<List<T>>();
  c10::List<T> a = pop(stack).to<List<T>>();
  a.append(std::move(b));
  push(stack, std::move(a));
  return 0;
}

template <class T>
int listMulIntLeft(Stack& stack) {
  int64_t n = pop(stack).to<int64_t>();
  c10::List<T> list = pop(stack).to<c10::List<T>>();

  c10::List<T> ret = make_result_list<T>(list.elementType());
  const auto size = list.size() * n;
  ret.reserve(size);

  for (auto i = 0; i < n; i++) {
    for (T e : list) {
      ret.push_back(std::move(e));
    }
  }

  push(stack, std::move(ret));
  return 0;
}

template <class T>
int listMulIntRight(Stack& stack) {
  c10::List<T> list = pop(stack).to<c10::List<T>>();
  int64_t n = pop(stack).to<int64_t>();

  c10::List<T> ret = make_result_list<T>(list.elementType());
  const auto size = list.size() * n;
  ret.reserve(size);

  for (auto i = 0; i < n; i++) {
    for (T e : list) {
      ret.push_back(std::move(e));
    }
  }

  push(stack, std::move(ret));
  return 0;
}

template <typename T>
int listSlice(Stack& stack) {
  int64_t step = pop(stack).to<int64_t>();
  int64_t end = pop(stack).to<int64_t>();
  int64_t start = pop(stack).to<int64_t>();
  c10::List<T> list = pop(stack).to<c10::List<T>>();

  const int64_t list_size = list.size();

  // clamp start and end to the bounds of the list
  const auto normalized_start =
      std::max((int64_t)0, normalizeIndex(start, list_size));
  const auto normalized_end =
      std::min(list_size, normalizeIndex(end, list_size));

  c10::List<T> sliced_list = make_result_list<T>(list.elementType());
  if (normalized_end <= normalized_start) {
    // early exit if the slice is trivially empty
    push(stack, std::move(sliced_list));
    return 0;
  }

  sliced_list.reserve(normalized_end - normalized_start);

  for (auto i = normalized_start; i < normalized_end;) {
    sliced_list.push_back(list.get(i));
    i += step;
  }

  push(stack, std::move(sliced_list));
  return 0;
}

template <typename T>
int listSort(Stack& stack) {
  bool reverse = pop(stack).toBool();
  c10::List<T> list = pop(stack).to<c10::List<T>>();
  std::sort(list.begin(), list.end(), [reverse](const T& a, const T& b) {
    // FBCode errors without this check - "strict weak ordering"
    // TODO: remove when possible, since it just slows down
    // sorting and doesn't do anything useful
    if (a == b) {
      return false;
    }
    return (a < b) != reverse;
  });
  return 0;
}

// Specialization for at::Tensor
template <>
int listSort<at::Tensor>(Stack& stack) {
  bool reverse = pop(stack).toBool();
  c10::List<at::Tensor> list = pop(stack).toTensorList();
  std::sort(
      list.begin(),
      list.end(),
      [reverse](const at::Tensor& a, const at::Tensor& b) -> bool {
        // "strict weak ordering" issue - see other sort
        if (a.getIntrusivePtr() == b.getIntrusivePtr()) {
          return false;
        }
        return (a.lt(b).is_nonzero()) ^ reverse;
      });
  return 0;
}

template <typename T>
int listCopyAndSort(Stack& stack) {
  c10::List<T> list = pop(stack).to<c10::List<T>>();
  auto list_copied = list.copy();
  std::sort(list_copied.begin(), list_copied.end(), [](const T& a, const T& b) {
    // "strict weak ordering" issue - see other sort
    if (a == b) {
      return false;
    }
    return a < b;
  });
  push(stack, list_copied);
  return 0;
}

// Specialization for at::Tensor
template <>
int listCopyAndSort<at::Tensor>(Stack& stack) {
  c10::List<at::Tensor> list = pop(stack).toTensorList();
  auto list_copied = list.copy();
  std::sort(
      list_copied.begin(),
      list_copied.end(),
      [](const at::Tensor& a, const at::Tensor& b) {
        return a.lt(b).is_nonzero();
      });
  push(stack, list_copied);
  return 0;
}

template <typename T>
int listSetItem(Stack& stack) {
  T value = pop(stack).to<T>();
  int64_t idx = pop(stack).to<int64_t>();
  c10::List<T> list = pop(stack).to<c10::List<T>>();

  setItem(list, idx, std::move(value));

  push(stack, std::move(list));
  return 0;
}

int dictSetItem(Stack& stack) {
  auto value = pop(stack);
  auto idx = pop(stack);
  auto dict = pop(stack).toGenericDict();
  dict.insert_or_assign(std::move(idx), std::move(value));
  return 0;
}

int dictLen(Stack& stack) {
  auto dict = pop(stack).toGenericDict();
  push(stack, int64_t(dict.size()));
  return 0;
}


int dictValues(Stack& stack) {
  auto dict = pop(stack).toGenericDict();
  auto values = c10::impl::GenericList(dict.valueType());
  const auto& order = iterationOrder(dict);
  values.reserve(order.size());
  for (const auto& p : order) {
    values.emplace_back(p.second);
  }
  push(stack, values);
  return 0;
}

int dictKeys(Stack& stack) {
  auto dict = pop(stack).toGenericDict();
  auto keys = c10::impl::GenericList(dict.keyType());
  const auto& order = iterationOrder(dict);
  keys.reserve(order.size());
  for (const auto& p : order) {
    keys.emplace_back(p.first);
  }
  push(stack, keys);
  return 0;
}

int dictIndex(Stack& stack) {
  auto key = pop(stack);
  auto dict = pop(stack).toGenericDict();
  auto value = dict.find(key);
  if (value == dict.end()) {
    AT_ERROR("KeyError: ", key);
  }
  push(stack, value->value());
  return 0;
}

template<bool has_default>
int dictGet(Stack& stack) {
  IValue default_value;
  if (has_default) {
    default_value = pop(stack);
  }
  auto key = pop(stack);
  auto dict = pop(stack).toGenericDict();
  auto value = dict.find(key);
  if (value == dict.end()) {
    push(stack, std::move(default_value));
  } else {
    push(stack, value->value());
  }
  return 0;
}

// If the key is in the dict, return it. Else set it to the default value and
// return that.
int dictSetDefault(Stack& stack) {
  auto default_value = pop(stack);
  auto key = pop(stack);
  auto dict = pop(stack).toGenericDict();
  auto value = dict.find(key);
  if (value == dict.end()) {
    dict.insert(key, default_value);
    push(stack, std::move(default_value));
  } else {
    push(stack, value->value());
  }
  return 0;
}

template<bool has_default>
int dictPop(Stack& stack) {
  IValue default_value;
  if (has_default) {
    default_value = pop(stack);
  }
  auto key = pop(stack);
  auto dict = pop(stack).toGenericDict();
  auto iter = dict.find(key);
  if (iter == dict.end()) {
    if (has_default) {
      push(stack, default_value);
    } else {
      AT_ERROR("KeyError: ", key);
    }
  } else {
    // note: before erase
    push(stack, iter->value());
    auto erase_count = dict.erase(key);
    TORCH_CHECK(
        erase_count == 1, "Expected to erase 1 item, found ", erase_count);
  }
  return 0;
}

int dictDelete(Stack& stack) {
  dictPop<false>(stack);
  // pop pushes an item on the stack but delete does not, so get rid of it
  pop(stack);
  return 0;
}

int dictPopItem(Stack& stack) {
  auto dict = pop(stack).toGenericDict();
  if (dict.size() == 0) {
    AT_ERROR("popitem(): dictionary is empty");
  }
  auto item = iterationOrder(dict).at(0);
  auto erase_count = dict.erase(item.first);
  TORCH_CHECK(
      erase_count == 1, "Expected to erase 1 item, found ", erase_count);

  IValue tuple = c10::ivalue::Tuple::create({item.first, item.second});
  push(stack, tuple);
  return 0;
}

int dictContains(Stack& stack) {
  auto key = pop(stack);
  auto dict = pop(stack).toGenericDict();
  push(stack, dict.contains(key));
  return 0;
}

int dictClear(Stack& stack) {
  auto dict = pop(stack).toGenericDict();
  dict.clear();
  return 0;
}

int dictUpdate(Stack& stack) {
  auto to_add = pop(stack).toGenericDict();
  auto dict = pop(stack).toGenericDict();

  for (const auto& item : to_add) {
    dict.insert(item.key(), item.value());
  }
  return 0;
}

int dictItems(Stack& stack) {
  auto dict = pop(stack).toGenericDict();
  auto key_type = dict.keyType();
  auto value_type = dict.valueType();
  auto items =
      c10::impl::GenericList(TupleType::create({key_type, value_type}));
  items.reserve(dict.size());
  for (const auto& item : iterationOrder(dict)) {
    items.emplace_back(c10::ivalue::Tuple::create({item.first, item.second}));
  }
  push(stack, std::move(items));
  return 0;
}

int dictCopy(Stack& stack) {
  push(stack, pop(stack).toGenericDict().copy());
  return 0;
}

int dictConstructFromList(Stack& stack) {
  auto input_list = pop(stack);
  auto list = input_list.toList();
  auto tup_type = list.elementType()->expect<TupleType>();
  auto dict = c10::impl::GenericDict(tup_type->elements().at(0), tup_type->elements().at(1));
  dict.reserve(list.size());
  for (IValue input : list) {
    const auto tup = input.toTuple()->elements();
    dict.insert_or_assign(tup[0], tup[1]);
  }
  push(stack, dict);
  return 0;
}

template <typename T>
int hashValue(Stack& stack) {
  auto value = pop(stack);
  auto hash = std::hash<T>()(value.to<T>());
  push(stack, int64_t(hash));
  return 0;
}

RegisterOperators reg2({

#define DEFINE_STRING_OP(op_name, string_op, result) \
  Operator(                                          \
      #op_name "(str a, str b) ->" #result,          \
      [](Stack& stack) {                             \
        auto b = pop(stack).toStringRef();           \
        auto a = pop(stack).toStringRef();           \
        push(stack, string_op);                      \
        return 0;                                    \
      },                                             \
      aliasAnalysisFromSchema())

    DEFINE_STRING_OP(aten::eq, a == b, bool),
    DEFINE_STRING_OP(aten::ne, a != b, bool),
    DEFINE_STRING_OP(aten::add, a + b, str),
#undef DEFINE_STRING_OP
    Operator(
        "aten::len(str s) -> int",
        [](Stack& stack) {
          auto string = pop(stack).toStringRef();
          push(stack, static_cast<int64_t>(string.size()));
          return 0;
        },
        aliasAnalysisFromSchema()),
    // tensor length op (size of 1st dimension)
    Operator(
        "aten::len(Tensor t) -> int",
        [](Stack& stack) {
          at::Tensor t = pop(stack).toTensor();
          if (t.dim() == 0) {
            AT_ERROR("len() of a 0-d tensor");
          }
          push(stack, t.sizes()[0]);
          return 0;
        },
        aliasAnalysisFromSchema()),
    Operator(
        "aten::__getitem__(str s, int index) -> str",
        [](Stack& stack) {
          auto index = pop(stack).toInt();
          auto string = pop(stack).toStringRef();
          auto norm_index = normalizeIndex(index, string.size());
          char c = string.at(norm_index);
          push(stack, std::string(&c, 1));
          return 0;
        },
        aliasAnalysisFromSchema()),
    Operator(
        "aten::list(str t) -> str[]",
        [](Stack& stack) {
          auto str = pop(stack).toStringRef();
          c10::List<std::string> chars;
          chars.reserve(str.size());
          for (auto c : str) {
            chars.push_back(std::string(1, c));
          }
          push(stack, std::move(chars));
          return 0;
        },
        aliasAnalysisFromSchema()),
// Mutable ops for lists containing mutable types.
#define CREATE_MUTABLE_LIST_OPS(decl_type, value_type)                        \
  Operator(                                                                   \
      "aten::select(" decl_type "[](a) list, int idx) -> " decl_type "(*)",   \
      listSelect<value_type>,                                                 \
      aliasAnalysisFromSchema()),                                             \
      Operator(                                                               \
          "aten::__getitem__(" decl_type "[](a) list, int idx) -> " decl_type \
          "(*)",                                                              \
          listSelect<value_type>,                                             \
          aliasAnalysisFromSchema()),                                         \
      Operator(                                                               \
          "aten::append." decl_type "(" decl_type "[](a!) self, " decl_type   \
          "(c -> *) el) -> " decl_type "[](a!)",                              \
          listAppend<value_type>,                                             \
          aliasAnalysisFromSchema()),                                         \
      Operator(                                                               \
          "aten::reverse(" decl_type "[](a!) self) -> ()",                    \
          listReverse<value_type>,                                            \
          aliasAnalysisFromSchema()),                                         \
      Operator(                                                               \
          "aten::extend(" decl_type "[](a!) self, " decl_type                 \
          " [] other) -> ()",                                                 \
          listExtend<value_type>,                                             \
          aliasAnalysisFromSchema()),                                         \
      Operator(                                                               \
          "aten::copy(" decl_type                                             \
          "[](a) self)"                                                       \
          " -> " decl_type "[]",                                              \
          listCopy<value_type>,                                               \
          aliasAnalysisFromSchema()),                                         \
      Operator(                                                               \
          "aten::_set_item(" decl_type "[](a!) l, int idx, " decl_type        \
          "(b -> *) el) -> " decl_type "[](a!)",                              \
          listSetItem<value_type>,                                            \
          aliasAnalysisFromSchema()),                                         \
      Operator(                                                               \
          "aten::clear( " decl_type "[](a!) self) -> ()",                     \
          listClear<value_type>,                                              \
          aliasAnalysisFromSchema()),                                         \
      Operator(                                                               \
          "aten::Delete( " decl_type "[](a!) self, int idx) -> ()",           \
          listDelete<value_type>,                                             \
          aliasAnalysisFromSchema()),                                         \
      Operator(                                                               \
          "aten::insert( " decl_type                                          \
          "[](a!) self, int idx,                                                    \
          " decl_type "(b -> *) el) -> ()",                                   \
          listInsert<value_type>,                                             \
          aliasAnalysisFromSchema()),                                         \
      Operator(                                                               \
          "aten::pop(" decl_type                                              \
          "[](a!) self, int idx=-1)                                                 \
        -> " decl_type "(*)",                                                 \
          listPop<value_type>,                                                \
          aliasAnalysisFromSchema())

    CREATE_MUTABLE_LIST_OPS("Tensor", at::Tensor),

    Operator(
        "aten::remove(Tensor[](a!) self, Tensor el) -> ()",
        listRemove<at::Tensor>,
        aliasAnalysisFromSchema()),
    Operator(
        "aten::index(Tensor[] self, Tensor el) -> int",
        listIndex<at::Tensor>,
        aliasAnalysisFromSchema()),
    Operator(
        "aten::count(Tensor[] self, Tensor el) -> int",
        listCount<at::Tensor>,
        aliasAnalysisFromSchema()),

// Mutable ops for lists containing immutable types.
#define CREATE_IMMUTABLE_LIST_OPS(decl_type, value_type)                       \
  Operator(                                                                    \
      "aten::select(" decl_type "[] a, int b) -> " decl_type,                  \
      listSelect<value_type>,                                                  \
      aliasAnalysisFromSchema()),                                              \
      Operator(                                                                \
          "aten::__getitem__(" decl_type "[](a) list, int idx) -> " decl_type, \
          listSelect<value_type>,                                              \
          aliasAnalysisFromSchema()),                                          \
      Operator(                                                                \
          "prim::min(" decl_type "[] l, " decl_type "[] r) -> " decl_type "[]",\
          minList<value_type>,                                                 \
          aliasAnalysisFromSchema()),                                          \
      Operator(                                                                \
          "prim::max(" decl_type "[] l, " decl_type "[] r) -> " decl_type "[]",\
          maxList<value_type>,                                                 \
          aliasAnalysisFromSchema()),                                          \
      Operator(                                                                \
          "aten::append." decl_type "(" decl_type "[](a!) self, " decl_type                  \
          " el) -> " decl_type "[](a!)",                                       \
          listAppend<value_type>,                                              \
          aliasAnalysisFromSchema()),                                          \
      Operator(                                                                \
          "aten::reverse(" decl_type "[](a!) self) -> ()",                     \
          listReverse<value_type>,                                             \
          aliasAnalysisFromSchema()),                                          \
      Operator(                                                                \
          "prim::min(" decl_type "[] self) -> " decl_type,                     \
          listMin<value_type>,                                                 \
          aliasAnalysisFromSchema()),                                          \
      Operator(                                                                \
          "prim::max(" decl_type "[] self) -> " decl_type,                     \
          listMax<value_type>,                                                 \
          aliasAnalysisFromSchema()),                                          \
      Operator(                                                                \
          "aten::extend(" decl_type "[](a!) self, " decl_type                  \
          " [] other) -> ()",                                                  \
          listExtend<value_type>,                                              \
          aliasAnalysisFromSchema()),                                          \
      Operator(                                                                \
          "aten::copy(" decl_type                                              \
          "[](a) self)"                                                        \
          " -> " decl_type "[]",                                               \
          listCopy<value_type>,                                                \
          aliasAnalysisFromSchema()),                                          \
      Operator(                                                                \
          "aten::_set_item(" decl_type "[](a!) l, int idx, " decl_type         \
          " el) -> " decl_type "[](a!)",                                       \
          listSetItem<value_type>,                                             \
          aliasAnalysisFromSchema()),                                          \
      Operator(                                                                \
          "aten::clear( " decl_type "[](a!) self) -> ()",                      \
          listClear<value_type>,                                               \
          aliasAnalysisFromSchema()),                                          \
      Operator(                                                                \
          "aten::Delete( " decl_type "[](a!) self, int idx) -> ()",            \
          listDelete<value_type>,                                              \
          aliasAnalysisFromSchema()),                                          \
      Operator(                                                                \
          "aten::insert( " decl_type                                           \
          "[](a!) self, int idx,                                                  \
          " decl_type " el) -> ()",                                            \
          listInsert<value_type>,                                              \
          aliasAnalysisFromSchema()),                                          \
      Operator(                                                                \
          "aten::remove(" decl_type                                            \
          "[](a!) self,                                                           \
          " decl_type " el) -> ()",                                            \
          listRemove<value_type>,                                              \
          aliasAnalysisFromSchema()),                                          \
      Operator(                                                                \
          "aten::index(" decl_type                                             \
          "[] self,                                                               \
          " decl_type " el) -> int",                                           \
          listIndex<value_type>,                                               \
          aliasAnalysisFromSchema()),                                          \
      Operator(                                                                \
          "aten::count(" decl_type                                             \
          "[] self,                                                               \
          " decl_type " el) -> int",                                           \
          listCount<value_type>,                                               \
          aliasAnalysisFromSchema()),                                          \
      Operator(                                                                \
          "aten::pop(" decl_type                                               \
          "[](a!) self, int idx=-1)                                               \
          -> " decl_type,                                                      \
          listPop<value_type>,                                                 \
          aliasAnalysisFromSchema())

    CREATE_IMMUTABLE_LIST_OPS("int", int64_t),
    CREATE_IMMUTABLE_LIST_OPS("float", double),
    CREATE_IMMUTABLE_LIST_OPS("bool", bool),

    // NOTE: this must be after the other list specializations so that operator
    // resolution doesn't pick this up first
    CREATE_MUTABLE_LIST_OPS("t", IValue),

    // TODO: remove once tests that rely on
    // https://github.com/pytorch/pytorch/issues/24856
    // behavior have been fixed
    Operator(
        "aten::append(str[](a!) self, str? el) -> str[](a!)",
        listAppend<std::string>,
        aliasAnalysisFromSchema()),

#undef CREATE_IMMUTABLE_LIST_OPS
#undef CREATE_MUTABLE_LIST_OPS

#define CREATE_LIST_OPS(decl_type, c_type)                                          \
  Operator(                                                                         \
      "aten::len(" decl_type "[] a) -> int",                                        \
      listLen<c_type::value_type>,                                                  \
      aliasAnalysisFromSchema()),                                                   \
      Operator(                                                                     \
          "aten::add(" decl_type "[] a, " decl_type "[] b) -> " decl_type           \
          "[]",                                                                     \
          listAdd<c_type::value_type>,                                              \
          aliasAnalysisFromSchema()),                                               \
      Operator(                                                                     \
          "aten::add_(" decl_type "[](a!) self, " decl_type                         \
          "[] b) -> " decl_type "[]",                                               \
          listInplaceAdd<c_type::value_type>,                                       \
          aliasAnalysisFromSchema()),                                               \
      Operator(                                                                     \
          "aten::slice(" decl_type                                                  \
          "[] l, int start, int end=9223372036854775807, int step=1) -> " decl_type \
          "[]",                                                                     \
          listSlice<c_type::value_type>,                                            \
          aliasAnalysisFromSchema()),                                               \
      Operator(                                                                     \
          "aten::list(" decl_type "[] l) -> " decl_type "[]",                       \
          listList<c_type::value_type>,                                             \
          aliasAnalysisFromSchema()),                                               \
      Operator(                                                                     \
          "aten::mul(" decl_type "[] l, int n) -> " decl_type "[]",                 \
          listMulIntLeft<c_type::value_type>,                                       \
          aliasAnalysisFromSchema()),                                               \
      Operator(                                                                     \
          "aten::mul(int n, " decl_type "[] l) -> " decl_type "[]",                 \
          listMulIntRight<c_type::value_type>,                                      \
          aliasAnalysisFromSchema())

    CREATE_LIST_OPS("int", c10::List<int64_t>),
    CREATE_LIST_OPS("float", c10::List<double>),
    CREATE_LIST_OPS("bool", c10::List<bool>),
    CREATE_LIST_OPS("Tensor", c10::List<at::Tensor>),
    CREATE_LIST_OPS("t", c10::List<IValue>),

    // `listContains<T>` is not implemented for non-primitive types
    // TODO: Add List[bool] once .to<c10::List<bool>> doesn't throw an error
    Operator(
        "aten::__contains__(int[] l, int item) -> bool",
        listContains<int64_t>,
        aliasAnalysisFromSchema()),
    Operator(
        "aten::__contains__(float[] l, float item) -> bool",
        listContains<double>,
        aliasAnalysisFromSchema()),
    Operator(
        "aten::__contains__(str[] l, str item) -> bool",
        listContains<std::string>,
        aliasAnalysisFromSchema()),
#undef CREATE_LIST_OPS
    Operator(
        "aten::sort(int[](a!) self, bool reverse=False) -> ()",
        listSort<int64_t>,
        aliasAnalysisFromSchema()),
    Operator(
        "aten::sort(float[](a!) self, bool reverse=False) -> ()",
        listSort<double>,
        aliasAnalysisFromSchema()),
    Operator(
        "aten::sort(Tensor[](a!) self, bool reverse=False) -> ()",
        listSort<at::Tensor>,
        aliasAnalysisFromSchema()),
    Operator(
        "aten::sort(bool[](a!) self, bool reverse=False) -> ()",
        listSort<bool>,
        aliasAnalysisFromSchema()),
    Operator(
        "aten::sorted(int[](a) input) -> (int[])",
        listCopyAndSort<int64_t>,
        aliasAnalysisFromSchema()),
    Operator(
        "aten::sorted(float[](a) input) -> (float[])",
        listCopyAndSort<double>,
        aliasAnalysisFromSchema()),
    Operator(
        "aten::sorted(Tensor[](a) input) -> (Tensor[])",
        listCopyAndSort<at::Tensor>,
        aliasAnalysisFromSchema()),
    Operator(
        "aten::sorted(bool[](a) input) -> (bool[])",
        listCopyAndSort<bool>,
        aliasAnalysisFromSchema()),

    Operator(
        "aten::eq(int[] a, int[] b) -> bool",
        listEq<int64_t>,
        aliasAnalysisFromSchema()),
    Operator(
        "aten::eq(float[] a, float[] b) -> bool",
        listEq<double>,
        aliasAnalysisFromSchema()),
    Operator(
        "aten::eq(Tensor[] a, Tensor[] b) -> bool",
        listEq<at::Tensor>,
        aliasAnalysisFromSchema()),
    Operator(
        "aten::eq(bool[] a, bool[] b) -> bool",
        listEq<bool>,
        aliasAnalysisFromSchema()),
    Operator(
        "aten::ne(int[] a, int[] b) -> bool",
        listNe<int64_t>,
        aliasAnalysisFromSchema()),
    Operator(
        "aten::ne(float[] a, float[] b) -> bool",
        listNe<double>,
        aliasAnalysisFromSchema()),
    Operator(
        "aten::ne(Tensor[] a, Tensor[] b) -> bool",
        listNe<at::Tensor>,
        aliasAnalysisFromSchema()),
    Operator(
        "aten::ne(bool[] a, bool[] b) -> bool",
        listNe<bool>,
        aliasAnalysisFromSchema()),

#define DEFINE_CONVERT_BASE_OP(op_name, prefix, char_op) \
  Operator(                                              \
      #op_name "(int i) -> str",                         \
      [](Stack& stack) {                                 \
        auto i = pop(stack).toInt();                     \
        std::stringstream ss;                            \
        if (i < 0) {                                     \
          ss << "-";                                     \
          i = -i;                                        \
        }                                                \
        ss << "0" << prefix << char_op << i;             \
        push(stack, ss.str());                           \
        return 0;                                        \
      },                                                 \
      aliasAnalysisFromSchema())

    DEFINE_CONVERT_BASE_OP(aten::hex, "x", std::hex),
    DEFINE_CONVERT_BASE_OP(aten::oct, "o", std::oct),

    Operator(
        "aten::bin(int i) -> str",
        [](Stack& stack) {
          auto i = pop(stack).toInt();
          std::stringstream ss;
          if (i == 0) {
            push(stack, "0b0");
          } else {
            if (i < 0) {
              ss << "-";
              i = -i;
            }
            std::string str = std::bitset<8 * sizeof(i)>(i).to_string();
            str.erase(0, std::min(str.find_first_not_of('0'), str.size() - 1));
            ss << "0b" << str;
            push(stack, ss.str());
          }
          return 0;
        },
        aliasAnalysisFromSchema()),
    // TODO: deprecate this in favor of aten::getelem
    Operator(
        "prim::StringIndex(str string, int index) -> str",
        [](Stack& stack) {
          auto index = pop(stack).toInt();
          auto string = pop(stack).toStringRef();
          auto norm_index = normalizeIndex(index, string.size());
          char c = string.at(norm_index);
          push(stack, std::string(&c, 1));
          return 0;
        },
        aliasAnalysisFromSchema()),
    Operator(
        "aten::ord(str string) -> int",
        [](Stack& stack) {
          auto string = pop(stack).toStringRef();
          TORCH_CHECK(
              string.size() == 1,
              "String for ord() must be 1 character, found ",
              string.size());
          uint8_t ord = string.at(0);
          push(stack, int64_t(ord));
          return 0;
        },
        aliasAnalysisFromSchema()),
    Operator(
        "aten::chr(int i) -> str",
        [](Stack& stack) {
          auto i = pop(stack).toInt();
          std::stringstream ss;
          TORCH_CHECK(
              i >= 0 && i < 1114111,
              "chr() arg not in range(0x110000), found ",
              i);
          char c = i;
          ss << c;
          push(stack, ss.str());
          return 0;
        },
        aliasAnalysisFromSchema()),
#define CREATE_COPY_OP(other_type, c_type)                                 \
  Operator(                                                                \
      "aten::copy_(Tensor(a!) self, " #other_type " other) -> Tensor(a!)", \
      [](Stack& stack) {                                                   \
        at::Tensor t;                                                      \
        c_type other;                                                      \
        pop(stack, t, other);                                              \
        std::move(t) = other; /* NOLINT(bugprone-use-after-move) */        \
        push(stack, std::move(t)); /* NOLINT(bugprone-use-after-move) */   \
        return 0;                                                          \
      },                                                                   \
      aliasAnalysisFromSchema())

    CREATE_COPY_OP(Tensor, at::Tensor),
    CREATE_COPY_OP(int, int64_t),
    CREATE_COPY_OP(float, double),
#undef CREATE_COPY_OP

    DEFINE_BINARY_OP(aten::add, a + b),
    DEFINE_BINARY_OP(aten::sub, a - b),
    DEFINE_BINARY_OP(aten::mul, a* b),

    // int ** int produces a float, because negative exponents produce float
    // results
    DEFINE_GENERIC_OP(
        aten::pow,
        static_cast<double>(pow(a, b)),
        static_cast<double>(pow(a, b)),
        float,
        float),
    DEFINE_INT_FLOAT_OP(aten::pow, pow(a, b), float),
    DEFINE_SCALAR_BINARY_OP(
        aten::pow,
        static_cast<double>(pow(a, b)),
        static_cast<double>(pow(a, b)),
        float),

    DEFINE_BINARY_OP(aten::pow, pow(a, b)),
    // min and max are in prim:: because there is a difference between
    // the python builtin 'min' and 'torch.min'
    DEFINE_BINARY_OP(prim::min, a < b ? a : b),
    DEFINE_BINARY_OP(prim::max, a > b ? a : b),

    // Pass in two ops for handling int and float separately as % in C++ only
    // works for int The modulus calculation is different between C++ and Python
    // (on negative), we preserve the python behavior as it's more common and
    // match python syntax, hence the conversion.
    DEFINE_GENERIC_OP(
        aten::remainder,
        (b + (a % b)) % b,
        fmod((b + fmod(a, b)), b),
        int,
        float),
    DEFINE_INT_FLOAT_OP(aten::remainder, fmod((b + fmod(a, b)), b), float),
    DEFINE_SCALAR_BINARY_OP(
        aten::remainder,
        (b + (a % b)) % b,
        fmod((b + fmod(a, b)), b),
        Scalar),

    DEFINE_GENERIC_OP(
        aten::floordiv,
        floordiv(a, b),
        std::floor(a / b),
        int,
        float),
    DEFINE_INT_FLOAT_OP(aten::floordiv, std::floor(a / b), float),
    DEFINE_SCALAR_BINARY_OP(
        aten::floordiv,
        floordiv(a, b),
        std::floor(a / b),
        Scalar),

    // NB: This is the python truediv operation
    DEFINE_GENERIC_OP(
        aten::div,
        static_cast<double>(a) / static_cast<double>(b),
        a / b,
        float,
        float),
    DEFINE_SCALAR_BINARY_OP(
        aten::div,
        static_cast<double>(a) / static_cast<double>(b),
        a / b,
        float),

    // only used in loop unrolling, not exposed to end users
    DEFINE_INT_OP(aten::__round_to_zero_floordiv, a / b),

    // only used internally in range() translation
    Operator(
        "aten::__range_length(int lo, int hi, int step) -> int",
        [](Stack& stack) {
          int64_t lo, hi, step;
          pop(stack, lo, hi, step);
          // error handling when step_val = 0 during runtime
          if (step == 0) {
            throw std::runtime_error("range() arg 3 must not be zero");
          }
          if (step > 0 && lo < hi)
            push(stack, 1 + (hi - 1 - lo) / step);
          else if (step < 0 && lo > hi)
            push(stack, 1 + (lo - 1 - hi) / (0 - step));
          else
            push(stack, 0);
          return 0;
        },
        aliasAnalysisFromSchema()),
    Operator(
        "aten::__derive_index(int index, int start, int step) -> int",
        [](Stack& stack) {
          int64_t index, start, step;
          pop(stack, index, start, step);
          push(stack, start + index * step);
          return 0;
        },
        aliasAnalysisFromSchema()),

    DEFINE_INT_OP(aten::__and__, a& b),
    DEFINE_INT_OP(aten::__or__, a | b),
    DEFINE_INT_OP(aten::__xor__, a ^ b),

    DEFINE_UNARY_OP(aten::floor, floor(a), int, int),
    DEFINE_UNARY_OP(aten::ceil, ceil(a), int, int),
    DEFINE_UNARY_OP(aten::round, std::round(a), float, float),
    DEFINE_UNARY_OP(aten::log, std::log(a), float, float),
    DEFINE_BINARY_FLOAT_OP(aten::log, std::log(a) / std::log(b)),
    DEFINE_UNARY_OP(aten::log1p, std::log1p(a), float, float),
    DEFINE_UNARY_OP(aten::log10, std::log10(a), float, float),
    DEFINE_UNARY_OP(aten::exp, std::exp(a), float, float),
    DEFINE_UNARY_OP(aten::sqrt, std::sqrt(a), float, float),
    DEFINE_UNARY_OP(aten::acos, std::acos(a), float, float),
    DEFINE_UNARY_OP(aten::asin, std::asin(a), float, float),
    DEFINE_UNARY_OP(aten::atan, std::atan(a), float, float),
    DEFINE_BINARY_FLOAT_OP(aten::atan2, std::atan2(a, b)),
    DEFINE_UNARY_OP(aten::cos, std::cos(a), float, float),
    DEFINE_UNARY_OP(aten::sin, std::sin(a), float, float),
    DEFINE_UNARY_OP(aten::tan, std::tan(a), float, float),
    DEFINE_UNARY_OP(aten::asinh, std::asinh(a), float, float),
    DEFINE_UNARY_OP(aten::atanh, std::atanh(a), float, float),
    DEFINE_UNARY_OP(aten::acosh, std::acosh(a), float, float),
    DEFINE_UNARY_OP(aten::sinh, std::sinh(a), float, float),
    DEFINE_UNARY_OP(aten::cosh, std::cosh(a), float, float),
    DEFINE_UNARY_OP(aten::tanh, std::tanh(a), float, float),
    DEFINE_UNARY_OP(aten::degrees, degrees(a), float, float),
    DEFINE_UNARY_OP(aten::radians, radians(a), float, float),
    DEFINE_BINARY_FLOAT_OP(aten::fmod, std::fmod(a, b)),
    DEFINE_UNARY_INT_OP(aten::factorial, factorial(a), int),
    DEFINE_UNARY_FLOAT_OP(aten::isnan, std::isnan(a), bool),
    DEFINE_UNARY_FLOAT_OP(aten::isfinite, std::isfinite(a), bool),
    DEFINE_UNARY_FLOAT_OP(aten::isinf, std::isinf(a), bool),
    Operator(
        "aten::modf(float a) -> (float, float)",
        [](Stack& stack) {
          double a;
          pop(stack, a);
          double b, c;
          b = modf(a, &c);
          push(stack, b, c);
          return 0;
        },
        aliasAnalysisFromSchema()),
    Operator(
        "aten::frexp(float a) -> (float, int)",
        [](Stack& stack) {
          double a;
          pop(stack, a);
          double m;
          int e;
          m = std::frexp(a, &e);
          push(stack, m, e);
          return 0;
        },
        aliasAnalysisFromSchema()),
    Operator(
        "aten::ldexp(float x, int i) -> float",
        [](Stack& stack) {
          double a;
          int64_t b;
          pop(stack, a, b);
          push(stack, std::ldexp(a, b));
          return 0;
        },
        aliasAnalysisFromSchema()),
    DEFINE_BINARY_FLOAT_OP(aten::mathremainder, std::remainder(a, b)),

    // TODO: move abs to aten namespace because it's schematized!
    DEFINE_UNARY_OP(prim::abs, std::abs(a), int, float),
    Operator(
        "prim::abs(Tensor x) -> Tensor",
        [](Stack& stack) {
          at::Tensor x;
          pop(stack, x);
          push(stack, x.abs());
          return 0;
        },
        aliasAnalysisFromSchema()),

    DEFINE_INT_OP(aten::gcd, gcd(a, b)),

    DEFINE_GENERIC_OP(
        aten::copysign,
        std::copysign(a, b),
        std::copysign(a, b),
        float,
        float),
    DEFINE_INT_FLOAT_OP(aten::copysign, std::copysign(a, b), float),
    DEFINE_SCALAR_BINARY_OP(
        aten::copysign,
        std::copysign(a, b),
        std::copysign(a, b),
        float),

    DEFINE_UNARY_OP(aten::gamma, std::tgamma(a), float, float),
    DEFINE_UNARY_OP(aten::erf, std::erf(a), float, float),
    DEFINE_UNARY_OP(aten::erfc, std::erfc(a), float, float),
    DEFINE_UNARY_OP(aten::expm1, std::expm1(a), float, float),
    DEFINE_UNARY_OP(aten::fabs, std::fabs(a), float, float),
    DEFINE_UNARY_OP(aten::lgamma, std::lgamma(a), float, float),
    DEFINE_UNARY_OP(aten::asinh, std::asinh(a), float, float),
    DEFINE_UNARY_OP(aten::atanh, std::atanh(a), float, float),
    DEFINE_UNARY_OP(aten::cosh, std::cosh(a), float, float),
    DEFINE_UNARY_OP(aten::sinh, std::sinh(a), float, float),
    DEFINE_UNARY_OP(aten::tanh, std::tanh(a), float, float),

    Operator(
        "aten::isnan(float a) -> bool",
        [](Stack& stack) {
          double a;
          pop(stack, a);
          push(stack, std::isnan(a));
          return 0;
        },
        aliasAnalysisFromSchema()),

    DEFINE_COMPARISON_OP(aten::ne, a != b),
    DEFINE_COMPARISON_OP(aten::eq, a == b),
    DEFINE_COMPARISON_OP(aten::lt, a < b),
    DEFINE_COMPARISON_OP(aten::gt, a > b),
    DEFINE_COMPARISON_OP(aten::le, a <= b),
    DEFINE_COMPARISON_OP(aten::ge, a >= b),
    DEFINE_BOOL_OP(aten::__and__, a&& b),
    DEFINE_BOOL_OP(aten::__or__, a || b),
    DEFINE_BOOL_OP(aten::__xor__, a != b),

    DEFINE_UNARY_OP(aten::neg, -a, int, float),
    Operator(
        "aten::__not__(bool self) -> bool",
        [](Stack& stack) {
          push(stack, !pop(stack).toBool());
          return 0;
        },
        aliasAnalysisFromSchema()),
    Operator(
        "aten::__is__(t1 self, t2 obj) -> bool",
        [](Stack& stack) {
          IValue self, obj;
          pop(stack, self, obj);
          push(stack, self.isSameIdentity(obj));
          return 0;
        },
        aliasAnalysisFromSchema()),
    Operator(
        "aten::__isnot__(t1 self, t2 obj) -> bool",
        [](Stack& stack) {
          IValue self, obj;
          pop(stack, self, obj);
          push(stack, !self.isSameIdentity(obj));
          return 0;
        },
        aliasAnalysisFromSchema()),
    Operator(
        "aten::_tensor_to_list(Tensor self) -> int[]",
        [](Stack& stack) {
          at::Tensor t;
          pop(stack, t);
          c10::List<int64_t> elems;
          elems.reserve(t.size(0));
          for (int i = 0; i < t.size(0); i++) {
            elems.push_back(*t[i].data_ptr<int32_t>());
          }
          push(stack, std::move(elems));
          return 0;
        },
        aliasAnalysisFromSchema()),
    Operator(
        "aten::_list_to_tensor(int[] self) -> Tensor",
        [](Stack& stack) {
          c10::List<int64_t> l = pop(stack).toIntList();
          auto t = torch::empty(
              {static_cast<int64_t>(l.size())}, at::dtype(at::kInt));
          for (size_t i = 0; i < l.size(); i++) {
            t[i] = l.get(i);
          }
          push(stack, std::move(t));
          return 0;
        },
        aliasAnalysisFromSchema()),
#define CREATE_DICT_OPS(key_type)                                             \
  Operator(                                                                   \
      "aten::len(Dict(" key_type ", t) self) -> int",                         \
      dictLen,                                                                \
      aliasAnalysisFromSchema()),                                             \
      Operator(                                                               \
          "aten::keys(Dict(" key_type ", t) self) -> " key_type "[](*)",      \
          dictKeys,                                                           \
          aliasAnalysisFromSchema()),                                         \
      Operator(                                                               \
          "aten::values(Dict(" key_type ", t) self) -> t[](*)",               \
          dictValues,                                                         \
          aliasAnalysisFromSchema()),                                         \
      Operator(                                                               \
          "aten::__getitem__(Dict(" key_type ", t) self, " key_type           \
          " key) -> t(*)",                                                    \
          dictIndex,                                                          \
          aliasAnalysisFromSchema()),                                         \
      Operator(                                                               \
          "aten::get(Dict(" key_type ", t) self, " key_type " key) -> t(*)?", \
          dictGet<false>,                                                     \
          aliasAnalysisFromSchema()),                                         \
      Operator(                                                               \
          "aten::get(Dict(" key_type ", t) self, " key_type                   \
          " key, t default_value) -> t(*)",                                   \
          dictGet<true>,                                                      \
          aliasAnalysisFromSchema()),                                         \
      Operator(                                                               \
          "aten::setdefault(Dict(" key_type ", t)(a!) self, " key_type        \
          "(b -> *) key, t(c -> *) default_value) -> t(*)",                   \
          dictSetDefault,                                                     \
          aliasAnalysisFromSchema()),                                         \
      Operator(                                                               \
          "aten::Delete(Dict(" key_type ", t)(a!) self, " key_type            \
          " key) -> ()",                                                      \
          dictDelete,                                                         \
          aliasAnalysisFromSchema()),                                         \
      Operator(                                                               \
          "aten::pop(Dict(" key_type ", t)(a!) self, " key_type               \
          " key) -> t(*)",                                                    \
          dictPop<false>,                                                     \
          aliasAnalysisFromSchema()),                                         \
      Operator(                                                               \
          "aten::pop(Dict(" key_type ", t)(a!) self, " key_type               \
          " key, t default_value) -> t(*)",                                   \
          dictPop<true>,                                                      \
          aliasAnalysisFromSchema()),                                         \
      Operator(                                                               \
          "aten::popitem(Dict(" key_type ", t)(a!) self) -> ((" key_type      \
          ", t))",                                                            \
          dictPopItem,                                                        \
          aliasAnalysisFromSchema()),                                         \
      Operator(                                                               \
          "aten::clear(Dict(" key_type ", t)(a!) self) -> ()",                \
          dictClear,                                                          \
          aliasAnalysisFromSchema()),                                         \
      Operator(                                                               \
          "aten::update(Dict(" key_type ", t)(a!) self, Dict(" key_type       \
          ", t)(a!) to_add) -> ()",                                           \
          dictUpdate,                                                         \
          aliasAnalysisFromSchema()),                                         \
      Operator(                                                               \
          "aten::items(Dict(" key_type ", t) self) -> ((" key_type ", t)[])", \
          dictItems,                                                          \
          aliasAnalysisFromSchema()),                                         \
      Operator(                                                               \
          "aten::copy(Dict(" key_type ", t)(a) self) -> Dict(" key_type       \
          ", t)",                                                             \
          dictCopy,                                                           \
          aliasAnalysisFromSchema()),                                         \
      Operator(                                                               \
          "aten::__contains__(Dict(" key_type ", t) dict, " key_type          \
          " key) -> bool",                                                    \
          dictContains,                                                       \
          aliasAnalysisFromSchema()),                                         \
      Operator(                                                               \
          "aten::_set_item(Dict(" key_type ", t)(a!) l, " key_type            \
          "(b -> *) idx, t(c -> *) v) -> ()",                                 \
          dictSetItem,                                                        \
          aliasAnalysisFromSchema()),                                         \
      Operator(                                                               \
          "aten::dict((" key_type ", tVal)[] inputs) -> Dict(" key_type       \
          ", tVal)",                                                          \
          dictConstructFromList,                                              \
          aliasAnalysisFromSchema())

    CREATE_DICT_OPS("str"),
    CREATE_DICT_OPS("int"),
    CREATE_DICT_OPS("float"),
    CREATE_DICT_OPS("Tensor"),
#undef CREATE_DICT_OPS

    Operator(
        "aten::divmod(int x, int y) -> (int, int)",
        [](Stack& stack) {
          int64_t a, b;
          lldiv_t divresult = {};
          pop(stack, a, b);
          if (b == 0) {
            throw std::runtime_error("ZeroDivisionError: integer division or modulo by zero");
          }
          divresult = lldiv(a, b);
          if (divresult.rem && (a < 0) != (b < 0)) {
            divresult.quot -= 1;
            divresult.rem  += b;
          }
          push(stack, static_cast<int64_t>(divresult.quot), \
            static_cast<int64_t>(divresult.rem));
          return 0;
        },
        aliasAnalysisFromSchema()),
    Operator(
        "aten::divmod(float x, float y) -> (float, float)",
        [](Stack& stack) {
          double a, b;
          pop(stack, a, b);
          if (b == 0) {
            throw std::runtime_error("ZeroDivisionError: float divmod()");
          }
          double rem = fmod(a, b);
          if (rem && (a < 0) != (b < 0)) {
            rem  += b;
          }
          push(stack, (a - rem)/b, rem);
          return 0;
        },
        aliasAnalysisFromSchema()),
#define DEFINE_DIVMOD_MIXED_OP(type_a, type_b)                           \
  Operator(                                                              \
      "aten::divmod(" #type_a " x," #type_b " y) -> (float, float)",     \
      [](Stack& stack) {                                                 \
        type_a a;                                                        \
        type_b b;                                                        \
        pop(stack, a, b);                                                \
        if (b == 0) {                                                    \
          throw std::runtime_error("ZeroDivisionError: float divmod()"); \
        }                                                                \
        double quot = floor(a / b);                                      \
        double rem = a - (quot * b);                                     \
        push(stack, quot, rem);                                          \
        return 0;                                                        \
      },                                                                 \
      aliasAnalysisFromSchema())

    DEFINE_DIVMOD_MIXED_OP(int, float),
    DEFINE_DIVMOD_MIXED_OP(float, int),

#undef DEFINE_DIVMOD_MIXED_OP

    Operator(
        "aten::hash(str t) -> int",
        hashValue<std::string>,
        aliasAnalysisFromSchema()),
    Operator(
        "aten::hash(int t) -> int",
        hashValue<int>,
        aliasAnalysisFromSchema()),
    Operator(
        "aten::hash(float t) -> int",
        hashValue<double>,
        aliasAnalysisFromSchema()),
});

bool simpleClassTypeArg(const Argument& arg, const ClassTypePtr& type) {
  return arg.type() == type && !arg.kwarg_only() && !arg.default_value();
}

Function* checkSortSchema(const c10::TypePtr& list_element_type) {
  std::stringstream error_str;
  if (auto class_type = list_element_type->cast<ClassType>()) {
    if (auto method = class_type->getMethod("__lt__")) {
      const auto& lt_schema = method->getSchema();
      const auto& schema_args = lt_schema.arguments();
      bool error =
          (schema_args.size() != 2 ||
           !simpleClassTypeArg(schema_args[0], class_type) ||
           !simpleClassTypeArg(schema_args[1], class_type) ||
           lt_schema.returns().size() != 1 ||
           lt_schema.returns()[0].type() != BoolType::get());
      if (!error) {
        return method;
      }
    }
    error_str << "To sort a list of " << class_type->python_str()
              << " it must define a "
              << "__lt__ method with two inputs of type "
              << class_type->python_str() << " that "
              << "returns a bool";
  } else {
    error_str << "To sort a list of " << list_element_type->python_str()
              << " must be of Tensors, ints, floats, bools or "
              << "a User Defined Class that defines the __lt__ compare method"
              << ", got list of " << list_element_type->python_str() << "\n";
  }
  throw std::runtime_error(error_str.str());
}

template <bool has_reverse_arg, bool copy_return_list>
int sort_op(Stack& stack) {
  bool reverse = has_reverse_arg ? pop(stack).toBool() : false;
  auto g_list = pop(stack).toList();
  if (copy_return_list) {
    g_list = g_list.copy();
  }
  Stack sort_stack;
  Function* lt_func = nullptr;
  std::sort(
      g_list.begin(),
      g_list.end(),
      [reverse, &sort_stack, &lt_func](IValue a, IValue b) -> bool {
        // "strict weak ordering" issue - see other sort
        if (a.isSameIdentity(b)) {
          return false;
        }
        if (!lt_func) {
          lt_func =  checkSortSchema(a.type());
        }
        sort_stack.push_back(a);
        sort_stack.push_back(b);
        lt_func->run(sort_stack);
        return pop(sort_stack).toBool() != reverse;
      });
  if (copy_return_list) {
    push(stack, g_list);
  }
  return 0;
}

// NB: this must be registered after the other aten::sort operators
RegisterOperators regSort({
    Operator(
        "aten::sorted(t[](a) self) -> (t[])",
        sort_op</*has_reverse_arg*/false, /*copy_return_list*/true>,
        aliasAnalysisFromSchema()),
    Operator(
        "aten::sort(t[](a!) self, bool reverse=False) -> ()",
        sort_op</*has_reverse_arg*/true, /*copy_return_list*/false>,
        aliasAnalysisFromSchema()),
});

// reference: _output_size in torch/nn/functional.py
// size can be none, int or intlist
// scale_factors can be none, float, or floatlist
std::vector<int64_t> _output_size(
    const at::Tensor& input,
    size_t dim,
    const IValue& size,
    const IValue& scale_factors) {
  if (!size.isNone()) {
    if (size.isInt()) {
      std::vector<int64_t> repeated(dim, size.toInt());
      return repeated;
    } else {
      return size.toIntVector();
    }
  }
  std::vector<double> scale_repeated;
  if (scale_factors.isDouble()) {
    scale_repeated = std::vector<double>(dim, scale_factors.toDouble());
  } else {
    scale_repeated = scale_factors.toDoubleVector();
  }
  std::vector<int64_t> ret;
  for (size_t i = 0; i < dim; ++i) {
    ret.push_back(std::floor(input.size(i + 2) * scale_repeated[i]));
  }
  return ret;
}

// return true if v is a real float
// and false if it is an integer
bool _is_floating_value(double v) {
  return std::floor(v) != v;
}

// reference: interpolate in torch/nn/functional.py
// size can be none, int or intlist
// scale_factors can be none, float, or floatlist
at::Tensor interpolate(
    const at::Tensor& input,
    const IValue& size,
    const IValue& scale_factors,
    const std::string& mode,
    c10::optional<bool> align_corners,
    c10::optional<bool> recompute_scale_factor) {
  if ((mode == "nearest" || mode == "area")) {
    if (align_corners != c10::nullopt) {
      throw std::runtime_error(
          "align_corners option can only be set with the "
          "interpolating modes: linear | bilinear | bicubic | trilinear");
    }
  } else {
    if (align_corners == c10::nullopt) {
      AT_WARN(
          "Default upsampling behavior when mode=",
          mode,
          " is changed "
          "to align_corners=False since 0.4.0. Please specify align_corners=True "
          "if the old behavior is desired. See the documentation of nn.Upsample for details");
      align_corners = false;
    }
  }

  double scale_factors_1 = -1.0;
  double scale_factors_2 = -1.0;
  double scale_factors_3 = -1.0;

  if(!scale_factors.isNone() && recompute_scale_factor == c10::nullopt) {
    recompute_scale_factor = true;
    bool warn_recompute_scale_factor = false;

    if (scale_factors.isDouble()) {
      // only warn when the scales have floating values since
      // the result for ints is the same with/without recompute_scale_factor
      if (_is_floating_value(scale_factors.toDouble())){
        warn_recompute_scale_factor = true;
      }
    } else if (scale_factors.isDoubleList()) {
      auto scale_factors_list = scale_factors.toDoubleList();

      for (const auto & scales : scale_factors_list) {
        // only warn when the scales have floating values since
        // the result for ints is the same with/without recompute_scale_factor
        if(_is_floating_value(scales)) {
          warn_recompute_scale_factor = true;
          break;
        }
      }
    }

    if(warn_recompute_scale_factor) {
      AT_WARN(
        "The default behavior for interpolate/upsample with float scale_factor will change "
        "in 1.5.0 to align with other frameworks/libraries, and use scale_factor directly, "
        "instead of relying on the computed output size. "
        "If you wish to keep the old behavior, please set recompute_scale_factor=True. "
        "See the documentation of nn.Upsample for details.");
    }
  }

  if(recompute_scale_factor == false) {
    if (scale_factors.isDouble()) {
      scale_factors_1 = scale_factors.toDouble();
      scale_factors_2 = scale_factors.toDouble();
      scale_factors_3 = scale_factors.toDouble();
    } else if (scale_factors.isDoubleList()) {
      auto scale_factors_list = scale_factors.toDoubleList();
      scale_factors_1 = scale_factors_list[0];
      if (scale_factors_list.size() >= 2){
        scale_factors_2 = scale_factors_list[1];
        if (scale_factors_list.size() >= 3){
          scale_factors_3 = scale_factors_list[2];
        }
      }
    }
  }

  const auto dim1d = 3;
  const auto dim2d = 4;
  const auto dim3d = 5;

  auto input_dim = input.dim();
  if (input_dim == dim1d && mode == "nearest")
    return at::upsample_nearest1d(
        input, _output_size(input, 1, size, scale_factors), scale_factors_1);
  if (input_dim == dim2d && mode == "nearest")
    return at::upsample_nearest2d(
        input, _output_size(input, 2, size, scale_factors), scale_factors_1, scale_factors_2);
  if (input_dim == dim3d && mode == "nearest")
    return at::upsample_nearest3d(
        input, _output_size(input, 3, size, scale_factors), scale_factors_1, scale_factors_2, scale_factors_3);
  if (input_dim == dim1d && mode == "area")
    return at::adaptive_avg_pool1d(
        input, _output_size(input, 1, size, scale_factors));
  if (input_dim == dim2d && mode == "area")
    return at::adaptive_avg_pool2d(
        input, _output_size(input, 2, size, scale_factors));
  if (input_dim == dim3d && mode == "area")
    return at::adaptive_avg_pool3d(
        input, _output_size(input, 3, size, scale_factors));
  if (input_dim == dim1d && mode == "linear")
    return at::upsample_linear1d(
        input, _output_size(input, 1, size, scale_factors), *align_corners, scale_factors_1);
  if (input_dim == dim1d && mode == "bilinear")
    throw std::runtime_error("Got 3D input, but bilinear mode needs 4D input");
  if (input_dim == dim1d && mode == "bicubic")
    throw std::runtime_error("Got 3D input, but bicubic mode needs 4D input");
  if (input_dim == dim1d && mode == "trilinear")
    throw std::runtime_error("Got 3D input, but trilinear mode needs 5D input");
  if (input_dim == dim2d && mode == "linear")
    throw std::runtime_error("Got 4D input, but linear mode needs 3D input");
  if (input_dim == dim2d && mode == "bilinear")
    return at::upsample_bilinear2d(
        input, _output_size(input, 2, size, scale_factors), *align_corners, scale_factors_1, scale_factors_2);
  if (input_dim == dim2d && mode == "bicubic")
    return at::upsample_bicubic2d(
        input, _output_size(input, 2, size, scale_factors), *align_corners, scale_factors_1, scale_factors_2);
  if (input_dim == dim2d && mode == "trilinear")
    throw std::runtime_error("Got 4D input, but trilinear mode needs 5D input");
  if (input_dim == dim3d && mode == "linear")
    throw std::runtime_error("Got 5D input, but linear mode needs 3D input");
  if (input_dim == dim3d && mode == "bilinear")
    throw std::runtime_error("Got 5D input, but bilinear mode needs 4D input");
  if (input_dim == dim3d && mode == "bicubic")
    throw std::runtime_error("Got 5D input, but bicubic mode needs 4D input");
  if (input_dim == dim3d && mode == "trilinear")
    return at::upsample_trilinear3d(
        input, _output_size(input, 3, size, scale_factors), *align_corners, scale_factors_1, scale_factors_2, scale_factors_3);

  AT_ERROR(
      "Input Error: Only 3D, 4D and 5D input Tensors supported",
      " (got ",
      input_dim,
      "D) for the modes: nearest | linear | bilinear | trilinear",
      " (got ",
      mode,
      ") ");
}

int interpolate_op(Stack& stack) {
    at::Tensor input;
    IValue size;
    IValue scale_factors;
    std::string mode;
    IValue align_corners;
    IValue recompute_scale_factor;
    pop(stack, input, size, scale_factors, mode, align_corners, recompute_scale_factor);
    at::Tensor res = interpolate(
        input, size, scale_factors, mode, align_corners.toOptional<bool>(), recompute_scale_factor.toOptional<bool>());
    push(stack, std::move(res));
    return 0;
}

// interpolate takes in float & float[] for scale factor
// upsample takes in int & int[], so convert the ints to floats before
// passing on to the interpolate op
IValue convert_scale_factor_to_double(const IValue& int_ivalue) {
  IValue scale_factor_double;
  if (int_ivalue.isInt()) {
    scale_factor_double = static_cast<double>(int_ivalue.toInt());
  } else if (int_ivalue.isIntList()) {
    auto int_list = int_ivalue.toIntVector();
    std::vector<double> double_vec(int_list.begin(), int_list.end());
    scale_factor_double = double_vec;
  } else if (int_ivalue.isNone()) {
    return IValue();
  } else {
    std::stringstream ss;
    ss << "Expecting optional int or int list arg for scale factor, got"
       << int_ivalue;
    throw std::runtime_error(ss.str());
  }
  return scale_factor_double;
}

int upsample_nearest_op(Stack& stack) {
  at::Tensor input;
  IValue size;
  IValue scale_factor_int;
  pop(stack, input, size, scale_factor_int);
  IValue scale_factor_double = convert_scale_factor_to_double(scale_factor_int);
  at::Tensor res =
      interpolate(input, size, scale_factor_double, "nearest", c10::nullopt, c10::nullopt);
  push(stack, std::move(res));
  return 0;
}

int upsample_op(Stack& stack) {
  at::Tensor input;
  IValue size;
  IValue scale_factor_int;
  std::string mode;
  IValue align_corners;
  pop(stack, input, size, scale_factor_int, mode, align_corners);
  IValue scale_factor_double = convert_scale_factor_to_double(scale_factor_int);
  at::Tensor res = interpolate(
      input, size, scale_factor_double, mode, align_corners.toOptional<bool>(), c10::nullopt);
  push(stack, std::move(res));
  return 0;
}

int upsample_bilinear_op(Stack& stack) {
  at::Tensor input;
  IValue size;
  IValue scale_factor_int;
  pop(stack, input, size, scale_factor_int);
  IValue scale_factor_double = convert_scale_factor_to_double(scale_factor_int);
  at::Tensor res =
      interpolate(input, size, scale_factor_double, "bilinear", true, c10::nullopt);
  push(stack, std::move(res));
  return 0;
}

RegisterOperators reg3({
    Operator(
        "aten::__interpolate(Tensor input, int? size = None, float[]? scale_factor = None, str mode = 'nearest', bool? align_corners = None, bool? recompute_scale_factor = None) -> Tensor",
        interpolate_op,
        aliasAnalysisFromSchema()),
    Operator(
        "aten::__interpolate(Tensor input, int[]? size = None, float[]? scale_factor = None, str mode = 'nearest', bool? align_corners = None, bool? recompute_scale_factor = None) -> Tensor",
        interpolate_op,
        aliasAnalysisFromSchema()),
    Operator(
        "aten::__interpolate(Tensor input, int? size = None, float? scale_factor = None, str mode = 'nearest', bool? align_corners = None, bool? recompute_scale_factor = None) -> Tensor",
        interpolate_op,
        aliasAnalysisFromSchema()),
    Operator(
        "aten::__interpolate(Tensor input, int[]? size = None, float? scale_factor = None, str mode = 'nearest', bool? align_corners = None, bool? recompute_scale_factor = None) -> Tensor",
        interpolate_op,
        aliasAnalysisFromSchema()),

    Operator(
        "aten::__upsample_nearest(Tensor input, int? size = None, int? scale_factor = None) -> Tensor",
        upsample_nearest_op,
        aliasAnalysisFromSchema()),
    Operator(
        "aten::__upsample_nearest(Tensor input, int[]? size = None, int? scale_factor = None) -> Tensor",
        upsample_nearest_op,
        aliasAnalysisFromSchema()),

    Operator(
        "aten::__upsample(Tensor input, int? size = None, int? scale_factor = None, str mode = 'nearest', bool? align_corners = None) -> Tensor",
        upsample_op,
        aliasAnalysisFromSchema()),
    Operator(
        "aten::__upsample(Tensor input, int[]? size = None, int? scale_factor = None, str mode = 'nearest', bool? align_corners = None) -> Tensor",
        upsample_op,
        aliasAnalysisFromSchema()),

    Operator(
        "aten::__upsample_bilinear(Tensor input, int? size = None, int? scale_factor = None) -> Tensor",
        upsample_bilinear_op,
        aliasAnalysisFromSchema()),
    Operator(
        "aten::__upsample_bilinear(Tensor input, int[]? size = None, int? scale_factor = None) -> Tensor",
        upsample_bilinear_op,
        aliasAnalysisFromSchema()),
    Operator(
        "aten::__upsample_bilinear(Tensor input, int? size = None, int[]? scale_factor = None) -> Tensor",
        upsample_bilinear_op,
        aliasAnalysisFromSchema()),
    Operator(
        "aten::__upsample_bilinear(Tensor input, int[]? size = None, int[]? scale_factor = None) -> Tensor",
        upsample_bilinear_op,
        aliasAnalysisFromSchema()),

});

at::Tensor leaky_relu(const at::Tensor& tensor, double scalar) {
  return at::leaky_relu(tensor, scalar);
}
at::Tensor cat(const c10::List<at::Tensor>& tensors) {
  return at::cat(tensors.vec());
}

std::string get_first(const c10::List<c10::List<std::string>>& strings) {
  return strings.get(0).get(0);
}

static auto reg4 =
    torch::RegisterOperators()
        .op("_test::leaky_relu(Tensor self, float v=0.01) -> Tensor",
            &leaky_relu)
        .op("_test::cat(Tensor[] inputs) -> Tensor", &cat)
        .op("_test::get_first", &get_first);
} // namespace
} // namespace jit
} // namespace torch<|MERGE_RESOLUTION|>--- conflicted
+++ resolved
@@ -610,9 +610,6 @@
          "prim::type(Device self) -> str",
          [](Stack& stack) {
            auto d = pop(stack);
-<<<<<<< HEAD
-           push(stack, d.toDevice().str());
-=======
            push(
                stack,
                DeviceTypeName(d.toDevice().type(), /* lower_case=*/true));
@@ -628,7 +625,6 @@
            } else {
              push(stack, IValue());
            }
->>>>>>> 5b922918
            return 0;
          },
          aliasAnalysisFromSchema()),
