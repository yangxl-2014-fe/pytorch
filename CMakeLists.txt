--- conflicted
+++ resolved
@@ -310,11 +310,8 @@
   set(FEATURE_TORCH_MOBILE ON)
   set(NO_API ON)
   set(USE_FBGEMM OFF)
-<<<<<<< HEAD
+  set(USE_STATIC_DISPATCH ON)
   set(INTERN_DISABLE_ONNX ON)
-=======
-  set(USE_STATIC_DISPATCH ON)
->>>>>>> 7f682c92
 endif()
 
 # ---[ Utils
